/*
 * Copyright 2006, 2007, 2008 by Brian Dominy <brian@oddchange.com>
 *
 * This file is part of FreeWPC.
 *
 * FreeWPC is free software; you can redistribute it and/or modify
 * it under the terms of the GNU General Public License as published by
 * the Free Software Foundation; either version 2 of the License, or
 * (at your option) any later version.
 * 
 * FreeWPC is distributed in the hope that it will be useful,
 * but WITHOUT ANY WARRANTY; without even the implied warranty of
 * MERCHANTABILITY or FITNESS FOR A PARTICULAR PURPOSE.  See the
 * GNU General Public License for more details.
 * 
 * You should have received a copy of the GNU General Public License
 * along with FreeWPC; if not, write to the Free Software
 * Foundation, Inc., 51 Franklin St, Fifth Floor, Boston, MA  02110-1301  USA
 */

#ifndef _SYS_ERRNO_H
#define _SYS_ERRNO_H


#define ERR_NO_FREE_TASKS 			1   /* Too many tasks are running */
#define ERR_TASK_STACK_OVERFLOW 	2   /* A process overflowed its stack */
#define ERR_TASK_KILL_CURRENT 	3   /* Task tried to commit suicide */
#define ERR_TASK_REGISTER_SAVE 	4
#define ERR_NMI 						5   /* NMI was taken */
#define ERR_SWI 						6   /* SWI was taken */
#define ERR_SWI2 						7   /* SWI2 was taken */
#define ERR_SWI3 						8   /* SWI3 was taken */
#define ERR_IDLE_CANNOT_SLEEP 	9
#define ERR_IDLE_CANNOT_EXIT 		10
#define ERR_INVALID_LAMP_NUM		11
#define ERR_NO_FREE_TIMERS			12
#define ERR_DEFF_QUEUE_FULL		13
#define ERR_TASK_KILL_FAILED		14
#define ERR_NOT_IMPLEMENTED_YET	15
#define ERR_UNPRINTABLE_CHAR		16
#define ERR_TASK_LOCKUP				18
#define ERR_REAL_HARDWARE			19
#define ERR_NVRAM_UNLOCKED			20
#define ERR_SOL_CKSUM_ERROR      21
#define ERR_UNLOCK_EMPTY_DEVICE  23
#define ERR_LOCK_FULL_DEVICE     24
#define ERR_INVALID_LEFF_CONFIG  25
#define ERR_FAILED_KICK				26
#define ERR_KICK_TOO_MANY        27
#define ERR_KICK_CAUSED_INCREASE 28
#define ERR_IDLE_BALL_LOST       29
#define ERR_DEVICE_NO_CHANGE     30
#define ERR_CANT_GET_HERE        31
#define ERR_INVALID_IO_ADDR      32
#define ERR_SCORE_NOT_IN_GAME    33
#define ERR_NO_MORE_SLOW_TIMERS  34
#define ERR_WINDOW_STACK_OVERFLOW 35
#define ERR_LIBC_ABORT           36
#define ERR_MALLOC               37
#define ERR_MUST_BE_LEFF         38
#define ERR_INVALID_MATRIX       39
#define ERR_TASK_STACK_UNDERFLOW 40
<<<<<<< HEAD
#define ERR_SWITCH_SLOW_SERVICE  41
#define ERR_SWITCH_QUEUE_CORRUPT 42
=======
#define ERR_SOL_REQUEST          42
>>>>>>> fc59513c

#ifndef __ASSEMBLER__

typedef U8 errcode_t;

__noreturn__ void fatal (errcode_t errcode);
void nonfatal (errcode_t errcode);

#endif /* __ASSEMBLER__ */

#endif /* SYS_ERRNO_H */<|MERGE_RESOLUTION|>--- conflicted
+++ resolved
@@ -60,12 +60,9 @@
 #define ERR_MUST_BE_LEFF         38
 #define ERR_INVALID_MATRIX       39
 #define ERR_TASK_STACK_UNDERFLOW 40
-<<<<<<< HEAD
 #define ERR_SWITCH_SLOW_SERVICE  41
 #define ERR_SWITCH_QUEUE_CORRUPT 42
-=======
-#define ERR_SOL_REQUEST          42
->>>>>>> fc59513c
+#define ERR_SOL_REQUEST          43
 
 #ifndef __ASSEMBLER__
 
