--- conflicted
+++ resolved
@@ -93,8 +93,6 @@
 	return sol_duty_table[sol];
 }
 
-<<<<<<< HEAD
-=======
 /** Return the memory variable that tracks the state
 of a coil driver. */
 extern inline U8 *sol_get_read_reg (const solnum_t sol)
@@ -103,7 +101,6 @@
 	return &sol_reg_readable[sol / 8];
 }
 
->>>>>>> 755a3df5
 
 /** Return the hardware register that can be written
 to enable/disable a coil driver. */
@@ -123,26 +120,6 @@
 #if (MACHINE_WPC95 == 1)
 			return (U8 *)WPC95_FLIPPER_COIL_OUTPUT;
 #else
-<<<<<<< HEAD
-			return NULL;
-			//return (U8 *)WPC_FLIPTRONIC_PORT_A;
-#endif
-		case 5:
-			return (U8 *)WPC_EXTBOARD1;
-	}
-}
-
-
-/** Return the memory variable that tracks the state
-of a coil driver. */
-extern inline U8 *sol_get_read_reg (const solnum_t sol)
-{
-	extern U8 sol_reg_readable[SOL_REG_COUNT];
-	return &sol_reg_readable[sol / 8];
-}
-
-
-=======
 			return (U8 *)WPC_FLIPTRONIC_PORT_A;
 #endif
 		case 5:
@@ -154,7 +131,6 @@
 }
 
 
->>>>>>> 755a3df5
 /** Return the bit position in a hardware register
 or memory variable that corresponds to a particular
 coil driver. */
@@ -179,14 +155,7 @@
 {
 	U8 *r = sol_get_read_reg (sol);
 	U8 *w = sol_get_write_reg (sol);
-<<<<<<< HEAD
-	if (sol_inverted (sol))
-		*w = *r &= ~sol_get_bit (sol);
-	else
-		*w = *r |= sol_get_bit (sol);
-=======
 	*w = (*r |= sol_get_bit (sol)) ^ (sol_inverted (sol) ? 0xFF : 0x00);
->>>>>>> 755a3df5
 }
 
 
@@ -195,14 +164,7 @@
 {
 	U8 *r = sol_get_read_reg (sol);
 	U8 *w = sol_get_write_reg (sol);
-<<<<<<< HEAD
-	if (sol_inverted (sol))
-		*w = *r |= sol_get_bit (sol);
-	else
-		*w = *r &= ~sol_get_bit (sol);
-=======
 	*w = (*r &= ~sol_get_bit (sol)) ^ (sol_inverted (sol) ? 0xFF : 0x00);
->>>>>>> 755a3df5
 }
 
 #endif /* _SYS_SOL_H */