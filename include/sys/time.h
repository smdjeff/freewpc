#ifndef _SYS_TIME_H
#define _SYS_TIME_H

/***************************************************************
 * System timing
 ***************************************************************/

/* A "tick" is defined as the minimum unit of time that is
 * tracked by the kernel.  A tick represents some multiple of
 * the IRQ frequency, since the IRQ happens more often than
 * we need for timing granularity.
 *
 * We define this to be 16 now, which means that every 16 IRQs,
 * we increment our "tick counter" by 1.  The tick then
 * represents about 16.66ms of actual time.
 *
 * The tick count is stored in a single byte field of the
 * task structure, so it can store up to about 4 seconds.
 * If you need to sleep longer than this, use 'task_sleep_sec'
 * instead of 'task_sleep'.
 */
#define IRQS_PER_TICK 16

/* Primitive time constants */
#define TIME_16MS 	1U
#define TIME_33MS 	2U
#define TIME_50MS 	3U
#define TIME_66MS 	(TIME_33MS * 2U)
#define TIME_100MS 	(TIME_33MS * 3U)
#define TIME_133MS 	(TIME_33MS * 4U)
#define TIME_166MS 	(TIME_33MS * 5U)
#define TIME_200MS	(TIME_100MS * 2U)
#define TIME_250MS	(TIME_200MS + TIME_50MS)
#define TIME_300MS	(TIME_100MS * 3U)
#define TIME_400MS	(TIME_100MS * 4U)
#define TIME_500MS	(TIME_100MS * 5U)
#define TIME_1S 		(TIME_100MS * 10U) /* 2 * 3 * 10 = 60 ticks */
#define TIME_2S 		(TIME_1S * 2U)     /* 120 ticks */
#define TIME_3S 		(TIME_1S * 3UL)
#define TIME_4S 		(TIME_1S * 4UL)

/*
 * These time values can only be used for low-level timers,
 * because they use a 16-bit ticks field.
 */
#define TIME_5S 		(TIME_1S * 5UL)
#define TIME_6S 		(TIME_1S * 6UL)
#define TIME_7S 		(TIME_1S * 7UL)
#define TIME_8S 		(TIME_1S * 8UL)
#define TIME_9S 		(TIME_1S * 9UL)
#define TIME_10S 		(TIME_1S * 10UL)
#define TIME_15S 		(TIME_1S * 15UL)
#define TIME_30S 		(TIME_1S * 30UL)


extern inline U16 get_sys_time (void)
{
	extern U16 sys_time;
	return sys_time;
}

<<<<<<< HEAD
U8 get_elapsed_time (U16 then);

#define time_reached_p(t) \
({ volatile U16 diff = t - get_sys_time (); diff & 0x8000; })
=======
#define HAVE_BMI

#ifdef HAVE_BMI
#define time_reached_p(t) (((t) - get_sys_time ()) & 0x8000UL)
#else
#define time_reached_p(t) \
({ volatile U16 diff = t - get_sys_time (); diff & 0x8000; })
#endif
>>>>>>> 1b8f24c6

#endif /* _SYS_TIME_H */<|MERGE_RESOLUTION|>--- conflicted
+++ resolved
@@ -59,12 +59,8 @@
 	return sys_time;
 }
 
-<<<<<<< HEAD
 U8 get_elapsed_time (U16 then);
 
-#define time_reached_p(t) \
-({ volatile U16 diff = t - get_sys_time (); diff & 0x8000; })
-=======
 #define HAVE_BMI
 
 #ifdef HAVE_BMI
@@ -73,6 +69,5 @@
 #define time_reached_p(t) \
 ({ volatile U16 diff = t - get_sys_time (); diff & 0x8000; })
 #endif
->>>>>>> 1b8f24c6
 
 #endif /* _SYS_TIME_H */