/*
 * Copyright 2009 by Brian Dominy <brian@oddchange.com>
 *
 * This file is part of FreeWPC.
 *
 * FreeWPC is free software; you can redistribute it and/or modify
 * it under the terms of the GNU General Public License as published by
 * the Free Software Foundation; either version 2 of the License, or
 * (at your option) any later version.
 *
 * FreeWPC is distributed in the hope that it will be useful,
 * but WITHOUT ANY WARRANTY; without even the implied warranty of
 * MERCHANTABILITY or FITNESS FOR A PARTICULAR PURPOSE.  See the
 * GNU General Public License for more details.
 *
 * You should have received a copy of the GNU General Public License
 * along with FreeWPC; if not, write to the Free Software
 * Foundation, Inc., 51 Franklin St, Fifth Floor, Boston, MA  02110-1301  USA
 */

#ifndef _PROTOS_H
#define _PROTOS_H

__machine__ void fh_clock_advance (U8);
__machine__ void rudy_look_left (void);
__machine__ void rudy_look_straight (void);
__machine__ void rudy_look_right (void);
__machine__ void rudy_blink (void);

<<<<<<< HEAD
bool lock_lit_p (void);
bool frenzy_lit_p (void);
bool frenzy_running_p (void);
__machine__ void light_lock (void);
=======
__machine__ bool lock_lit_p (void);
__machine__ bool frenzy_lit_p (void);
__machine__ bool frenzy_running_p (void);
__machine__ void frenzy_start (void);
__machine__ void super_frenzy_start (void);
>>>>>>> 2b89865d
__machine__ bool multiball_mode_running_p (void);

__machine__ void say (U16 code);

<<<<<<< HEAD
#define CLK_5_MIN  1
#define CLK_10_MIN 2
#define CLK_15_MIN 3
#define CLK_20_MIN 4
#define CLK_25_MIN 5
#define CLK_30_MIN 6

#define TIME_0_MIN  0
#define TIME_15_MIN 3
#define TIME_30_MIN 6
#define TIME_45_MIN 9

__machine__ void fh_clock_set (U8 hour, min5_t minute);
__machine__ void fh_clock_advance_step (void);
=======
/* Effect priorities */

#define PRI_SUPERDOG          PRI_GAME_QUICK2
#define PRI_MB                PRI_GAME_QUICK4
#define PRI_QUICKMB           PRI_GAME_QUICK4
#define PRI_MIRROR            PRI_GAME_QUICK6

#define PRI_SUPERDOG_MODE     PRI_GAME_MODE2
#define PRI_FRENZY_MODE       PRI_GAME_MODE5

#define PRI_AMODE_LEFF        PRI_LEFF1
#define PRI_RUDY_LEFF         PRI_LEFF2
#define PRI_SHOOTER_LEFF      PRI_LEFF2
#define PRI_SUPERDOG_LEFF     PRI_LEFF3
#define PRI_KICKOUT_LEFF      PRI_LEFF3
#define PRI_MB_LEFF           PRI_LEFF4
#define PRI_JACKPOT_LEFF      PRI_LEFF8
>>>>>>> 2b89865d

#endif<|MERGE_RESOLUTION|>--- conflicted
+++ resolved
@@ -27,23 +27,19 @@
 __machine__ void rudy_look_right (void);
 __machine__ void rudy_blink (void);
 
-<<<<<<< HEAD
-bool lock_lit_p (void);
-bool frenzy_lit_p (void);
-bool frenzy_running_p (void);
 __machine__ void light_lock (void);
-=======
 __machine__ bool lock_lit_p (void);
 __machine__ bool frenzy_lit_p (void);
 __machine__ bool frenzy_running_p (void);
 __machine__ void frenzy_start (void);
 __machine__ void super_frenzy_start (void);
->>>>>>> 2b89865d
 __machine__ bool multiball_mode_running_p (void);
 
 __machine__ void say (U16 code);
 
-<<<<<<< HEAD
+__machine__ void fh_clock_set (U8 hour, min5_t minute);
+__machine__ void fh_clock_advance_step (void);
+
 #define CLK_5_MIN  1
 #define CLK_10_MIN 2
 #define CLK_15_MIN 3
@@ -56,9 +52,6 @@
 #define TIME_30_MIN 6
 #define TIME_45_MIN 9
 
-__machine__ void fh_clock_set (U8 hour, min5_t minute);
-__machine__ void fh_clock_advance_step (void);
-=======
 /* Effect priorities */
 
 #define PRI_SUPERDOG          PRI_GAME_QUICK2
@@ -76,6 +69,5 @@
 #define PRI_KICKOUT_LEFF      PRI_LEFF3
 #define PRI_MB_LEFF           PRI_LEFF4
 #define PRI_JACKPOT_LEFF      PRI_LEFF8
->>>>>>> 2b89865d
 
 #endif