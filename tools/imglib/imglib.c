
#include "imglib.h"

/*
 * \file
 * \brief A library of image manipulation functions.
 * The buffer_xxx functions operate on arbitrary buffers.  You can put
 * anything you want in there.  It's simply a convenient way of tracking
 * data plus a length.  There are a few other things in there for
 * convenience.
 *
 * The bitmap_xxx functions work on buffers, too, but assume that each
 * byte corresponds to a single pixel.  Thus, you can have up to 256
 * colors in a bitmap.  Bitmaps are laid out from row 1 to row N,
 * with the columns in each row given left to right.  Bitmaps require
 * that the 'width' and 'height' fields be set in the buffer so that
 * correlation between (x,y) locations are byte offsets is possible.
 *
 * A frame is just a bitmap of size 128x32, the size of the entire
 * WPC dot matrix display.
 *
 * A joined bitmap is one in which each group of 8 adjacent pixels within
 * one row are combined into a single byte.  Joining requires a bitmap
 * of a single color only (each pixel is either 00h or 01h).  This is the
 * format that can actually be copied directly to the DMD memory.
 */

struct buffer *buffer_alloc (unsigned int maxlen)
{
	struct buffer *buf = malloc (sizeof (struct buffer));
	buf->len = maxlen;
	buf->data = buf->_data;
	buf->hist = NULL;
	buf->width = buf->height = 0;
	buf->color = 1;
	memset (buf->_data, 0, maxlen);
	return buf;
}


/**
 * Like buffer_alloc(), but uses the attribute of another
 * buffer to determine the initial size of the new buffer.
 * This is also a simplified version of buffer_copy(),
 * in which no pixel data is actually copied.  The intent
 * would be for functions that will redraw the entire
 * buffer contents anyway.
 */
struct buffer *buffer_clone (struct buffer *buf)
{
	struct buffer *copy = buffer_alloc (buf->len);
	copy->width = buf->width;
	copy->height = buf->height;
	copy->color = buf->color;
	return copy;
}


struct buffer *buffer_copy (struct buffer *buf)
{
	struct buffer *copy = buffer_clone (buf);
	memcpy (copy->_data, buf->_data, buf->len);
	if (buf->hist)
		histogram_update (copy);
	return copy;
}


struct buffer *bitmap_alloc (unsigned int width, unsigned int height)
{
	struct buffer *buf = buffer_alloc (width * height);
	buf->width = width;
	buf->height = height;
	buf->alpha = 0;
	return buf;
}


struct buffer *frame_alloc (void)
{
	return bitmap_alloc (FRAME_WIDTH, FRAME_HEIGHT);
}

struct layer *layer_alloc (struct buffer *bitmap)
{
	struct layer *layer = malloc (sizeof (struct layer));
	layer->bitmap = bitmap;
	layer->buf = frame_alloc ();
	layer->coord.x = layer->coord.y = 0;
	return layer;
}

unsigned int bitmap_pos (struct buffer *buf, unsigned int x, unsigned int y)
{
	return y * buf->width + x;
}


void buffer_read (struct buffer *buf, FILE *fp)
{
	buf->len = fread (buf->data, sizeof (U8), buf->len, fp);
	/* TODO - not handling errors very well */
}

void buffer_write (struct buffer *buf, FILE *fp)
{
	fwrite (buf->data, sizeof (U8), buf->len, fp);
}

char default_pixel_ascii (unsigned int pixel)
{
	if (pixel != 0)
		return pixel + 'X' - 1;
	else
		return ' ';
}

void bitmap_write_ascii (struct buffer *buf, FILE *fp)
{
	unsigned int x, y;
	unsigned int color;

	if (buf->height * buf->width < buf->len)
	{
		fprintf (stderr, "error: cannot render %dx%d ASCII image with only %d bytes\n",
			buf->width, buf->height, buf->len);
		exit (1);
	}

	for (y = 0; y < buf->height; y++)
	{
		for (x = 0; x < buf->width; x++)
<<<<<<< HEAD
			if ((color = buf->data[bitmap_pos (buf, x, y)]) != 0)
			{
				if (color == buf->alpha)
					fputc ('?', fp);
				else
					fputc (color + 'A' - 1, fp);
			}
			else
				fputc ('.', fp);
=======
			fputc (default_pixel_ascii (buf->data[bitmap_pos (buf, x, y)]), fp);
>>>>>>> 12eebc1b
		fputc ('\n', fp);
	}
}

void buffer_write_c (struct buffer *buf, FILE *fp)
{
	unsigned int off;

	if (buf->hist)
	{
		fprintf (fp, "/* Histogram (%d unique values)\n", buf->hist->unique);
		if (buf->hist->unique < 16)
		{
			for (off = 0; off < buf->hist->unique; off++)
			{
				U8 val = buf->hist->most_frequent[off];
				unsigned int count = buf->hist->count[val];
				fprintf (fp, " * %d occurrences of %02X\n",
					count, val);
			}
		}
		fprintf (fp, " */\n");
	}

	fprintf (fp, "/* %dx%d %d bytes */\n", buf->width, buf->height, buf->len);

	for (off = 0; off < buf->len; off++)
	{
		if (!(off % 16))
			fprintf (fp, "\n   ");
		fprintf (fp, "0x%02X,", buf->data[off]);
	}
	fprintf (fp, "\n");
}


/* Writes a 'joined bitmap' to an XBM. */
void buffer_write_xbm (struct buffer *buf, const char *ident, FILE *fp)
{
	fprintf (fp, "#define %s_width %d\n", ident, buf->width);
	fprintf (fp, "#define %s_height %d\n", ident, buf->height);
	fprintf (fp, "const unsigned char %s[] = {\n", ident);
	buffer_write_c (buf, fp);
	fprintf (fp, "}\n");
}


void buffer_write_pgm (struct buffer *buf, const char *ident, FILE *fp)
{
	unsigned int row, col;
	fprintf (fp, "P2\n");
	fprintf (fp, "#\n");
	fprintf (fp, "%d %d\n", buf->width, buf->height);
	for (row=0; row < buf->height; row++)
		for (col=0; col < buf->width; col++)
			fprintf (fp, "%d\n", buf->data[bitmap_pos (buf, col, row)]);
}


void cdecl_begin (const char ident[], FILE *fp)
{
	fprintf (fp, "unsigned char %s[] = {", ident);
}

void cdecl_end (FILE *fp)
{
	fprintf (fp, "};\n\n");
}


void buffer_free (struct buffer *buf)
{
	if (buf->hist)
		free (buf->hist);
	free (buf);
}

void layer_free (struct layer *layer)
{
	/* note: layer->bitmap is not freed */
	free (layer->buf);
	free (layer);
}


U8 xor_operator (U8 a, U8 b)
{
	return a ^ b;
}

U8 and_operator (U8 a, U8 b)
{
	return a & b;
}

U8 com_operator (U8 a)
{
	return a ? 0 : 1;
}

/** Performs a binary operation on two buffers.
 * Byte-by-byte, the operation is applied to each pair of corresponding
 * bytes. */
struct buffer *buffer_binop (struct buffer *a, struct buffer *b,
	binary_operator op)
{
	unsigned int off = 0;
	struct buffer *res = buffer_alloc (max (a->len, b->len));

	res->width = a->width;
	res->height = b->height;

	while (off < a->len && off < b->len)
	{
		res->data[off] = op (a->data[off], b->data[off]);
		off++;
	}
	return res;
}


/** Performs a unary operation on a buffer.  Returns the result in a new
 * buffer.  Byte-by-byte, the operation is applied to the source to
 * determine the corresponding byte of the result.
 */
struct buffer *buffer_unop (struct buffer *buf, unary_operator op)
{
	unsigned int off = 0;
	struct buffer *res = buffer_alloc (buf->len);

	res->width = buf->width;
	res->height = buf->height;

	while (off < buf->len)
	{
		res->data[off] = op (buf->data[off]);
		off++;
	}
	return res;
}


/** Compute the delta (exclusive-OR) between two buffers. */
struct buffer *buffer_compute_delta (struct buffer *dst, struct buffer *src)
{
	return buffer_binop (dst, src, xor_operator);
}


/** Created a joined buffer.  The input image must use 8 bits per pixel and
 * have a single color (0 or 1) per pixel.  The output image has 1 bit per pixel;
 * 8 consecutive pixels are joined together into a single byte. */
struct buffer *buffer_joinbits (struct buffer *buf)
{
	unsigned int off, bit;
	struct buffer *res = buffer_alloc (buf->len / 8);

	for (off = 0; off < buf->len; off++)
	{
		U8 val = 0;
		for (bit = 0; bit < 8; bit++)
			if (buf->data[off * 8 + bit] == 1)
				val |= 1 << bit;
		res->data[off] = val;
	}
	return res;
}


/** Create a split buffer from a joined one.  This is the reverse process of
 * buffer_joinbits(); see above.
 * The output image contains only 0s and 1s as pixel values.
 */
struct buffer *buffer_splitbits (struct buffer *buf)
{
	unsigned int off, bit;
	struct buffer *res = buffer_alloc (buf->len * 8);

	for (off = 0; off < buf->len; off++)
	{
		for (bit = 0; bit < 8; bit++)
		{
			if (buf->data[off] & (1 << bit))
				res->data[off * 8 + bit] = 1;
			else
				res->data[off * 8 + bit] = 0;
		}
	}
	return res;
}


int buffer_compare (struct buffer *a, struct buffer *b)
{
	unsigned int off;

	if (a->len != b->len)
		return 1;
	for (off = 0; off < a->len; off++)
		if (a->data[off] != b->data[off])
		{
#ifdef DEBUG
			printf ("difference at offset %d (%02X vs. %02X)\n",
				off, a->data[off], b->data[off]);
#endif
			return 1;
		}
	return 0;
}


struct buffer *buffer_replace (struct buffer *old, struct buffer *new)
{
	if (old != new)
		free (old);
	return new;
}


struct histogram *histogram_update (struct buffer *buf)
{
	struct histogram *hist;
	unsigned int off;
	unsigned int i;
	int largest;
	unsigned int already_taken[256] = { 0, };

	if (!buf->hist)
		hist = buf->hist = malloc (sizeof (struct histogram));

	hist->unique = 0;
	for (off = 0; off < 256; off++)
		hist->count[off] = 0;

	for (off = 0; off < buf->len; off++)
	{
		if (hist->count[buf->data[off]] == 0)
			hist->unique++;
		hist->count[buf->data[off]]++;
	}

	for (i = 0; i < hist->unique; i++)
	{
		/* Find the ith largest value in the list that hasn't already
		been selected */
		largest = -1;

		/* Iterate through the count data, looking for the highest
		entry that has not already been selected from previous loops. */
		for (off = 0; off < 256; off++)
		{
			/* Always consider the first entry, but then only consider
			entries larger than previous ones. */
			if ((largest == -1) || (hist->count[off] > hist->count[largest]))
			{
				/* But skip entries that were taken before */
				if (!already_taken[off])
					largest = off;
			}
		}
		hist->most_frequent[i] = largest;
		already_taken[largest] = 1;
	}

	return hist;
}


/********************************************************************/

/* Compression scheme:

   Byte 0 of the compressed buffer contains flags:
		7:6	Init method
			Says how to initialize the page buffer before
			decompressing:
				00 = No initialization.
				01 = Copy previous image.
				10 = Clean page with all zeroes.
				11 = Reserved.
		5:4	Encryption method
			Says how to decrypt the following bytes:
				00 = No decryption.  Bytes are copied as-is.
						512 bytes must follow.
            01 = Run-Length Encoding.  512 bytes are
						described, but runs of consecutive bytes
						are compressed into a value/count pair.
				10 = Palette Encoding.  This is used when the
				      number of unique bytes in the image is small.
						The palette format is shown below.
				11 = Reserved.
		3		Patch flag
			When this bit is set, after decryption one or more
			'patches' are to be applied.  These are offset/value
			pairs which are used to fixup certain locations.
			This is intended for cases where RLE could be improved
			by damaging the input data in certain ways; and these
			patches are corrections to fix the damage.

	Beginning at byte 1, the encryption method as specified
	in [5:4] is run.  This area is variable-sized.  There is no
	explicit length given here.

	Following the encoded area, if bit 3 is set, are one or more
	patches.  Each patch is 3-bytes in length:
		Byte 0 = offset from previous patch, in bytes.  Up to
			255 positions can be advanced this way.  If more is
			needed, a 'fake patch' that patches identical data as
			before is required.  An offset of zero means no
			more patches, and the following bytes do not occur.
		Byte 1/2 = the 16-bit value to be placed in the image.

	When the init method is 'copy from previous', this affects
	how data and patches are applied.  In this case, we use XOR
	operations rather than plain stores.

   When using the palette method, the data layout is as follows:
	   Byte 1:	Number of palette entries (at most 16)
		Byte 2:  Palette - depending on the length above, each
		         byte here maps to a 2-bit (if 4 or less) or 4-bit
					encoded value.
	   Byte 2+N: The encoded data, either 2 or 4 bytes/encoded byte.
 */

#define CH_INIT_NONE 0x00
#define CH_INIT_COPY 0x40
#define CH_INIT_CLEAN 0x80
#define CH_INIT_MASK 0xC0

#define CH_ENCODE_NONE 0x00
#define CH_ENCODE_RLE 0x10
#define CH_ENCODE_PALETTE 0x20
#define CH_ENCODE_MASK 0x30

#define CH_PATCH 0x08

static U8 *buffer_write_run (U8 *ptr, U8 sentinel, U8 data, unsigned int count)
{
	if (count == 0);
	else if (count < 4)
	{
		do {
			*ptr++ = data;
		} while (--count > 0);
	}
	else
	{
		*ptr++ = sentinel;
		*ptr++ = data;
		*ptr++ = count;
	}

	return ptr;
}


/**
 * Return the estimated size of the image if it were compressed using
 * the palette method.
 */
static unsigned int palette_compression_length (struct histogram *hist)
{
	if (hist->unique > 16)
		return 10000;

	else if (hist->unique <= 4)
		return (FRAME_BYTE_SIZE / 4) + hist->unique + 1 + 1;

	else
		return (FRAME_BYTE_SIZE / 2) + hist->unique + 1 + 1;
}


/**
 * Given a joined bitmap, return a compressed version.
 * 'buf' is the buffer to be compressed.
 *
 * A non-NULL represents the previous image in an
 * animation.  The compressor will see if the new image can be
 * represented better as a delta from the previous.
 */
struct buffer *buffer_compress (struct buffer *buf, struct buffer *prev)
{
	struct buffer *rle;
	U8 *rleptr;
	unsigned int last, last_count;
	int n;
	U8 sentinel;

	/* Update the image histogram */
	histogram_update (buf);

	/* Find a byte value that does not occur in the image */
	for (n = 0; n <= 0xFF; n++)
	{
		if (buf->hist->count[n] == 0)
		{
			sentinel = n;
			break;
		}
	}

	/* Compute the run length encoded version of the buffer.
	We'll assume for now that just RLE is good enough.
	We will check that assumption later and see how good it really was. */
	rle = buffer_alloc (buf->len);
	rleptr = rle->data;
	last = 1000;
	last_count = 0;

	*rleptr++ = CH_ENCODE_RLE;
	*rleptr++ = sentinel;

	for (n = 0; n < buf->len ; n++)
	{
		if ((buf->data[n] == last) && (last_count < 255))
		{
			last_count++;
		}
		else
		{
			rleptr = buffer_write_run (rleptr, sentinel, last, last_count);
			last = buf->data[n];
			last_count = 1;
		}
	}
	rleptr = buffer_write_run (rleptr, sentinel, last, last_count);
	rle->len = rleptr - rle->data;

	/* See if delta encoding is better */
	if (prev != NULL)
	{
		struct buffer *delta = buffer_compress (prev, NULL);
		if (delta->len < rle->len)
		{
			/* TODO : it's possible that it needs to be _significantly_
			smaller for this to be worthwhile... */
		}
	}

#ifdef DEBUG
	printf ("Unique values in original = %d\n", buf->hist->unique);
	printf ("RLE encoded version = %d bytes\n", rle->len);
	printf ("Palette compression = %d bytes\n",
		palette_compression_length (buf->hist));
#endif
	return rle;
}


/**
 * Given a compressed bitmap, return the uncompressed, joined buffer.
 */
struct buffer *buffer_decompress (struct buffer *buf)
{
	struct buffer *res;
	U8 flags;
	U8 sentinel;
	U8 *inptr = buf->data;
	U8 *outptr;
	U8 val, count;

	res = buffer_alloc (MAX_BUFFER_SIZE);
	outptr = res->data;

	flags = *inptr++;

	switch (flags & CH_INIT_MASK)
	{
		case CH_INIT_NONE:
		case CH_INIT_COPY:
			break;

		case CH_INIT_CLEAN:
			break;
	}

	if ((flags & CH_ENCODE_MASK) == CH_ENCODE_RLE)
	{
		sentinel = *inptr++;
		while (outptr - res->data < FRAME_BYTE_SIZE)
		{
			val = *inptr++;
			if (val == sentinel)
			{
				val = *inptr++;
				count = *inptr++;
				do {
					*outptr++ = val;
				} while (--count > 0);
			}
			else
			{
				*outptr++ = val;
			}
		}
	}

	if (flags & CH_PATCH)
	{
	}

	res->len = outptr - res->data;
	return res;
}


/********************************************************************/


struct buffer *bitmap_crop (struct buffer *buf)
{
	struct buffer *res = buffer_alloc (buf->len);
	/* TODO */
	return res;
}

void bitmap_set_color (struct buffer *buf, unsigned int color)
{
	buf->color = color;
}


/**
 * Draw a single pixel at (x,y) in a bitmap.
 * The color of the pixel is determined by the last call
 * to bitmap_set_color().
 * All attempts to draw to an invalid location will be ignored.
 */
void bitmap_draw_pixel (struct buffer *buf, unsigned int x, unsigned int y)
{
	unsigned int pos;

	if (x >= buf->width || y >= buf->height)
		return;

	pos = bitmap_pos (buf, x, y);
	if (pos < buf->len)
		buf->data[pos] = buf->color;
}


/**
 * Paste one bitmap onto another.
 * SRC is the source bitmap.  The alpha channel of the source is
 *    obeyed, and can be used to see through to the destination.
 * DST is the destination bitmap.
 * XOFF and YOFF state the location, relative to the destination,
 * where the source should begin.
 */
struct buffer *bitmap_paste (struct buffer *dst, struct buffer *src,
	unsigned int xoff, unsigned int yoff)
{
	unsigned int sx, sy;
	for (sx = 0; sx < src->width; sx++)
	{
		for (sy = 0; sy < src->height; sy++)
		{
			U8 pixel = src->data[bitmap_pos(src, sx, sy)];
			if (pixel != src->alpha)
				bitmap_draw_pixel (dst, sx + xoff, sy + yoff);
		}
	}
}


/**
 * Fill a bitmap with SRC, replicating it as many times as
 * necessary to fill the destination.
 */
struct buffer *bitmap_tile (struct buffer *dst, struct buffer *src)
{
	unsigned int dx, dy;
	for (dx = 0; dx < dst->width; dx++)
	{
		for (dy = 0; dy < dst->height; dy++)
		{
			U8 pixel = src->data[bitmap_pos(src, dx % src->width, dy % src->height)];
			bitmap_set_color (dst, pixel);
			bitmap_draw_pixel (dst, dx, dy);
		}
	}
}


/**
 * Draw a line segment from (x1,y1) to (x2,y2).
 */
void bitmap_draw_line (struct buffer *buf,
	int x1, int y1,
	int x2, int y2)
{
	float xm, ym;

	/* The approach used here is recursive divide-and-conquer:
	1) Calculate the midpoint of the line to be drawn.
	2) Draw a line from one end to the midpoint.
	3) Draw a line from the other end to the midpoint.

	The recursion is terminated by looking for cases where
	the line is to be drawn is only 1 or 2 pixels in width. */

	if (abs (x2-x1) <= 1 && abs (y2-y1) <= 1)
	{
		bitmap_draw_pixel (buf, x1, y1);
		bitmap_draw_pixel (buf, x1, y2);
		bitmap_draw_pixel (buf, x2, y1);
		bitmap_draw_pixel (buf, x2, y2);
		return;
	}

	/* Find the midpoint of the line */
	xm = (x1 + x2 + 0.5) / 2;
	ym = (y1 + y2 + 0.5) / 2;

	bitmap_draw_line (buf, x1, y1, xm, ym);
	bitmap_draw_line (buf, x2, y2, xm, ym);
}


void bitmap_draw_ellipse (struct buffer *buf,
	int x, int y, int rx, int ry)
{
	int px, py;

	/* Check each coordinate in the bounding box */
	for (px = x - rx; px <= x + rx; px++)
		for (py = y - ry; py <= y + ry; py++)
			if ((square (abs (px - x)) + square (abs (py - y))) < square (rx))
				bitmap_draw_pixel (buf, px, py);
}


void bitmap_draw_box (struct buffer *buf,
	int x1, int y1,
	int x2, int y2)
{
	/* A box is just a series of four lines. */
	bitmap_draw_line (buf, x1, y1, x2, y1);
	bitmap_draw_line (buf, x1, y1, x1, y2);
	bitmap_draw_line (buf, x2, y1, x2, y2);
	bitmap_draw_line (buf, x1, y2, x2, y2);
}


void bitmap_draw_border (struct buffer *buf, unsigned int width)
{
	unsigned int i;

	/* For each pixel-width, draw one box. */
	for (i = 0; i < width; i++)
		bitmap_draw_box (buf, i, i, buf->width - i - 1, buf->height - i - 1);
}


struct coord zoom_out_translation (struct coord c)
{
	struct coord center = { .x = 64, .y = 16 };
	c.x = c.x + (center.x - c.x) * 0.2;
	c.y = c.y + (center.y - c.y) * 0.2;
	return c;
}


/**
 * Translate one buffer to another.
 *
 * This function applies a transformation function to the
 * coordinates of all pixels in the source image.  The pixel
 * is then written to the output image at the new location.
 */
struct buffer *bitmap_translate (struct buffer *buf, translate_operator op)
{
	struct buffer *res = buffer_clone (buf);
	unsigned int x, y;

	for (x = 0; x < buf->width; x++)
		for (y = 0 ; y < buf->height; y++)
		{
			struct coord c = { .x = x, .y = y };
			c = op (c);

			res->color = buf->data[bitmap_pos (buf, x, y)];

			bitmap_draw_pixel (res, c.x, c.y);
		}
	return res;
}


/**
 * Fill an entire bitmap with a specific color.
 */
void bitmap_fill (struct buffer *buf, U8 val)
{
	unsigned int x, y;
	buf->color = val;
	for (x = 0; x < buf->width; x++)
		for (y = 0; y < buf->height; y++)
			bitmap_draw_pixel (buf, x, y);
}


/**
 * Fill a rectangular region of a bitmap with a specific color.
 */
void bitmap_fill_region (struct buffer *buf,
	int x1, int y1,
	int x2, int y2, U8 val)
{
	unsigned int x, y;
	buf->color = val;
	for (x = x1; x < x2; x++)
		for (y = y1; y < y2; y++)
			bitmap_draw_pixel (buf, x, y);
}


/**
 * Given a bitmap, return a new bitmap in which each pixel is 1 if the
 * PLANEth bit of the source is 1, else it is 0.
 */
struct buffer *bitmap_extract_plane (struct buffer *buf, unsigned int plane)
{
	unsigned int x, y;
	struct buffer *res = buffer_alloc (buf->len);
	res->height = buf->height;
	res->width = buf->width;

	for (x = 0; x < buf->width; x++)
		for (y = 0; y < buf->height; y++)
		{
			unsigned int color = buf->data[bitmap_pos (buf, x, y)];
			res->color = (color & (1 << plane)) ? 1 : 0;
			bitmap_draw_pixel (res, x, y);
		}
	return res;
}


/**
 * Merge a set of PLANES bitmaps.
 */
struct buffer *bitmap_combine_planes (struct buffer *buf[], unsigned int planes)
{
	return NULL;
}


/**
 * A legacy function that decodes the older FIF format into
 * an uncompressed, joined bitmap.  This allows the imglib
 * functions to be used on existing images.
 */
struct buffer *fif_decode (struct buffer *buf, unsigned int plane)
{
	struct buffer *res = buffer_alloc (FRAME_BYTE_SIZE);
	U8 *in = buf->data;
	U8 *out = res->data;
	U8 planes, method;
	U8 val, loop;
	unsigned int i;
	unsigned int bytes;

	planes = *in++;
	for (i = 0; i < planes; i++)
	{
		method = *in++;
		bytes = 0;
		switch (method)
		{
			case 1: /* RLE */
				while (bytes < FRAME_BYTE_SIZE)
				{
					val = *in++;
					if (val == 0xEE) /* skip */
					{
						loop = *in++;
						while (loop > 0)
						{
							if (i == plane)
								*out++ = 0;
							bytes++;
							loop--;
						}
					}
					else if (val == 0xED) /* repeat */
					{
						val = *in++;
						loop = *in++;
						while (loop > 0)
						{
							if (i == plane)
								*out++ = val;
							bytes++;
							loop--;
						}
					}
					else
					{
						if (i == plane)
							*out++ = val;
						bytes++;
					}
				}
				break;
			default:
				fprintf (stderr, "error: invalid FIF method\n");
				exit (1);
		}
	}

	res->len = out - res->data;
	return res;
}

/**
 * Read a binary FIF file into bitmap format.
 * Returns the frame object.
 */
struct buffer *binary_fif_read (const char *filename)
{
	FILE *fp;
	struct buffer *buf;

	/*
	 * Allocate a raw buffer large enough to hold the
	 * entire FIF data.  Fill it with the file contents.
	 */
	buf = buffer_alloc (540);
	fp = fopen (filename, "rb");
	if (!fp)
		goto error;

	buffer_read (buf, fp);
	fclose (fp);
#if 0
	printf ("FIF:\n");
	buffer_write_c (buf, stdout);
#endif

	/*
	 * Decode the compressed FIF format into an
	 * uncompressed, joined image.
	 */
	buf = buffer_replace (buf, fif_decode (buf, 1));
#if 0
	printf ("Decoded:\n");
	buffer_write_c (buf, stdout);
#endif

	/*
	 * Finally split the buffer, producing a bitmap.
	 */
	buf = buffer_replace (buf, buffer_splitbits (buf));
	buf->width = FRAME_WIDTH;
	buf->height = FRAME_HEIGHT;

	return buf;

error:
	buffer_free (buf);
	return NULL;
}


void bitmap_finish (struct buffer *buf)
{
	buf = buffer_replace (buf, buffer_joinbits (buf));
	histogram_update (buf);
	buffer_write_c (buf, stdout);
	buffer_free (buf);
}


void bitmap_zoom_out (struct buffer *buf)
{
	for (;;)
	{
		buf = buffer_replace (buf, bitmap_translate (buf, zoom_out_translation));
		printf ("\n");
		bitmap_write_ascii (buf, stdout);
		getchar ();
	}
}


void layer_update (struct layer *layer)
{
	bitmap_fill (layer->buf, 0);
}

<|MERGE_RESOLUTION|>--- conflicted
+++ resolved
@@ -107,13 +107,18 @@
 	fwrite (buf->data, sizeof (U8), buf->len, fp);
 }
 
-char default_pixel_ascii (unsigned int pixel)
+char default_pixel_ascii (struct buffer *buf, unsigned int pixel)
 {
 	if (pixel != 0)
+	{
+		if (pixel == buf->alpha)
+			return '?';
 		return pixel + 'X' - 1;
+	}
 	else
 		return ' ';
 }
+
 
 void bitmap_write_ascii (struct buffer *buf, FILE *fp)
 {
@@ -130,19 +135,7 @@
 	for (y = 0; y < buf->height; y++)
 	{
 		for (x = 0; x < buf->width; x++)
-<<<<<<< HEAD
-			if ((color = buf->data[bitmap_pos (buf, x, y)]) != 0)
-			{
-				if (color == buf->alpha)
-					fputc ('?', fp);
-				else
-					fputc (color + 'A' - 1, fp);
-			}
-			else
-				fputc ('.', fp);
-=======
-			fputc (default_pixel_ascii (buf->data[bitmap_pos (buf, x, y)]), fp);
->>>>>>> 12eebc1b
+			fputc (default_pixel_ascii (buf, buf->data[bitmap_pos (buf, x, y)]), fp);
 		fputc ('\n', fp);
 	}
 }
