--- conflicted
+++ resolved
@@ -120,7 +120,6 @@
 }
 
 
-<<<<<<< HEAD
 char enhanced_pixel_ascii (unsigned int pixel)
 {
 	switch (pixel)
@@ -133,8 +132,6 @@
 }
 
 
-=======
->>>>>>> 2ff0581b
 void bitmap_write_ascii (struct buffer *buf, FILE *fp)
 {
 	unsigned int x, y;
@@ -150,11 +147,7 @@
 	for (y = 0; y < buf->height; y++)
 	{
 		for (x = 0; x < buf->width; x++)
-<<<<<<< HEAD
 			fputc (enhanced_pixel_ascii (buf->data[bitmap_pos (buf, x, y)]), fp);
-=======
-			fputc (default_pixel_ascii (buf, buf->data[bitmap_pos (buf, x, y)]), fp);
->>>>>>> 2ff0581b
 		fputc ('\n', fp);
 	}
 }
