/*
 * Copyright 2008, 2009 by Brian Dominy <brian@oddchange.com>
 *
 * This file is part of FreeWPC.
 *
 * FreeWPC is free software; you can redistribute it and/or modify
 * it under the terms of the GNU General Public License as published by
 * the Free Software Foundation; either version 2 of the License, or
 * (at your option) any later version.
 *
 * FreeWPC is distributed in the hope that it will be useful,
 * but WITHOUT ANY WARRANTY; without even the implied warranty of
 * MERCHANTABILITY or FITNESS FOR A PARTICULAR PURPOSE.  See the
 * GNU General Public License for more details.
 *
 * You should have received a copy of the GNU General Public License
 * along with FreeWPC; if not, write to the Free Software
 * Foundation, Inc., 51 Franklin St, Fifth Floor, Boston, MA  02110-1301  USA
 */

/* \file imgld.c
 * \description The FreeWPC image linker
 *
 * The image linker reads in one or more image linker command files (.ild)
 * which gives a list of images to be included in the ROM image, and
 * optionally, C-style labels that can be used to reference the images
 * from code.
 *
 * The objective is to load in all of the image files, optimize them, and
 * create an index table with pointers to the beginning of each image.
 * The C defines are simple 16-bit incremental values which are used to
 * index the table and get a pointer to the image data.  These pointers
 * are all 3-bytes long, stored as pointer/ROM page pairs.
 *
 * Optimization is not yet implemented completely, but here's what should
 * happen:  The basic input image format is PGM, which is a simple
 * bitmap format with 256 colors per pixel.  Frames are expected to be
 * in 128x32 size already.  When not optimizing, at a minimum, the
 * image needs to be converted into two, 128x32 joined buffers.  This
 * is the format that can be sent directly to the dot matrix board.
 * Two buffers are needed for 4-color output; the original 256 buffers
 * will be downscaled to 4 colors as necessary.
 *
 * The pinball game ROM may implement a number of decoders; at present,
 * only one decoder is support, which does simple run-length encoding of
 * 16-bit words.  It is written for very easy decoding with little
 * runtime overhead, and so does not compress very well.  However,
 * CPU cycles are considered more precious than ROM space.  Different
 * codecs may be added in the future with different properties; e.g.
 * a long-running animation when the CPU is mostly idle may need to tuned
 * for better compression at the cost of a longer decompression time.
 *
 * Command-line parameters specify the total amount of space that is
 * allocated for images.  The linker will only decompress as is
 * necessary; as long as there is ample space, it does not make sense
 * to compress.  If multiple codecs are available, then all should be
 * attempted and the one that matches the performance requirements the
 * best should be selected.  Images can also be tagged to denote those
 * where runtime performance is especially critical -- those would be
 * compressed *last*.  The linker would continue to compress until
 * everything fits.  Then it builds the table and outputs the final image.
 *
 * The output is placed in a file dedicated for images.  A separate part
 * of the build process copies that file into the actual game ROM.
 */

#include <stdio.h>
#include <string.h>
#include <stdlib.h>
#include <imglib.h>
#include <pgmlib.h>

#define MAX_FRAMES 256

#define error(format, rest...) \
do { \
	fprintf (stderr, "imgld: "); \
	fprintf (stderr, format, ## rest); \
	fprintf (stderr, "\n"); \
	exit (1); \
} while (0)


#define OPT_NEGATE 0x1


enum image_format {
	FORMAT_BAD, FORMAT_XBM, FORMAT_PGM, FORMAT_FIF
};



/**
 * Stores everything you need to know about an image.
 */
struct image
{
	/* The raw, uncompressed format of the image.
	 * This is a type 0, joined buffer that is suitable for
	 * direct dumping to the display. */
	struct buffer *raw;

	struct buffer *compressed;

	/* The preferred representation */
	struct buffer *buf;
};


struct buffer *frame_table[MAX_FRAMES];
struct buffer *rle_frame_table[MAX_FRAMES];
struct buffer *sparse_frame_table[MAX_FRAMES];

unsigned int frame_count = 0;

FILE *lblfile;

FILE *outfile;

unsigned int base_page = 0x20;

unsigned int max_rom_size = 65536;

/**
 * Target properties are used to describe things specific
 * to the CPU or platform.  The target image can be divided
 * into _pages_ of a particular length, and linear addresses
 * are translated into a <logical_addr,page number> pair.
 * If a target doesn't require paging, then use a really
 * large page size.  The page number must range from 0-255.
 */

struct target_properties
{
	unsigned int page_base;
	unsigned int page_size;
};

struct target_properties target_m6809 =
{
	.page_base = 0x4000,
	.page_size = 0x4000,
};

struct target_properties *target_props = &target_m6809;


/** Return the format of a file, based on its extension. */
enum image_format get_file_format (const char *filename)
{
	char *sep = strrchr (filename, '.');
	if (!sep)
		return FORMAT_BAD;

	sep++;
	if (!strcmp (sep, "xbm"))
		return FORMAT_XBM;
	else if (!strcmp (sep, "pgm"))
		return FORMAT_PGM;
	else if (!strcmp (sep, "fif"))
		return FORMAT_FIF;
	else
		return FORMAT_BAD;
}


void emit_label (const char *label, unsigned int no)
{
	/* Need to remove the trailing colon from the label name */
	fprintf (lblfile, "#define ");

	while (*label != ':')
		fputc (*label++, lblfile);

	fprintf (lblfile, " %d\n", no);
}


void add_frame (const char *label, struct buffer *buf)
{
	rle_frame_table[frame_count] = buffer_rle_encode (buf);
	sparse_frame_table[frame_count] = buffer_sparse_encode (buf);

//#define COMPRESS_IT
#ifdef COMPRESS_IT
	frame_table[frame_count] = sparse_frame_table[frame_count];
#else
	frame_table[frame_count] = buf;
#endif

	if (label)
		emit_label (label, frame_count);
	frame_count++;
}

struct buffer *pgm_get_plane (struct buffer *buf, unsigned int plane)
{
	unsigned int level, off;
	struct buffer *planebuf;

	planebuf = buffer_clone (buf);
	for (off = 0; off < planebuf->len; off++)
	{
		if (buf->data[off] <= 25 * 0xFF / 100)
			level = 0;
		else if (buf->data[off] <= 50 * 0xFF / 100)
			level = 1;
		else if (buf->data[off] <= 75 * 0xFF / 100)
			level = 2;
		else
			level = 3;
		planebuf->data[off] = (level & (1 << plane)) ? 1 : 0;
	}

	planebuf = buffer_replace (planebuf, buffer_joinbits (planebuf));
	return planebuf;
}


void add_image (const char *label, const char *filename, unsigned int options)
{
	FILE *imgfile;
	struct buffer *buf;
	int plane;

#if 0
	/* TODO - assume PGM format for now */
	enum image_format format = get_file_format (filename);
#endif

	/* Read the PGM into a bitmap */
	imgfile = fopen (filename, "r");
	if (!imgfile)
		error ("can't open image file '%s'\n", filename);

	buf = buffer_alloc (128 * 32);
	buffer_read_pgm (buf, imgfile);
	fclose (imgfile);

	/* Apply any transformations */
	if (options & OPT_NEGATE)
	{
		int off;
		for (off = 0; off < buf->len; off++)
			buf->data[off] = 0xFF - buf->data[off];
	}

	/* Convert into two bitplanes and process each */
	for (plane = 0; plane < 2; plane++)
	{
		struct buffer *planebuf = pgm_get_plane (buf, plane);
		planebuf->type = (!plane ? 0x1 : 0x0);
		add_frame (!plane ? label : NULL, planebuf);
	}

	buffer_free (buf);
}


/**
 * Returns offset if an object is of SIZE can be placed there without
 * crossing a page boundary.  Otherwise, returns the address of to the
 * next page.
 */
unsigned long round_up_to_page (unsigned long offset, unsigned int size)
{
	if ((offset / target_props->page_size) == ((offset + size) / target_props->page_size))
		return offset;
	else
		return ((offset / target_props->page_size) + 1) * target_props->page_size;
}


void convert_to_target_pointer (unsigned long offset, unsigned char pointer[])
{
	/* Compute the offset and page components */
	unsigned int target_offset = (offset % target_props->page_size) + target_props->page_base;
	unsigned int target_page = (offset / target_props->page_size) + base_page;

	/* Store these into the target pointer */
	pointer[0] = target_offset >> 8;
	pointer[1] = target_offset & 0xFF;
	pointer[2] = target_page;
}


void write_output (const char *filename)
{
	unsigned int frame;
	unsigned long offset;
	struct buffer *buf;
	unsigned char target_pointer[3];
	unsigned char padding = 0xFF;

	outfile = fopen (filename, "w");
	if (!outfile)
		error ("can't open output file '%s'\n", filename);

	/* Write the frame table header. */
	for (frame = 0, offset = (frame_count + 1) * 3, buf = frame_table[0];
		frame < frame_count;
		frame++, offset += buf->len + 1, buf = frame_table[frame])
	{
		/* Round up to the next page boundary if the image doesn't
		 * completely fit in the current page. */
		offset = round_up_to_page (offset, buf->len+1);

		/* Convert the absolute offset from the beginning of image data into
		 * a target pointer, and write it to the table header. */
		convert_to_target_pointer (offset, target_pointer);
		fwrite (target_pointer, sizeof (target_pointer), 1, outfile);

		if (frame == 0)
		{
			fprintf (lblfile, "\n#define IMAGEMAP_BASE 0x%04X\n", target_props->page_base);
			fprintf (lblfile, "#define IMAGEMAP_PAGE 0x%02X\n", base_page);
		}

<<<<<<< HEAD
		fprintf (lblfile, "/* %d: %02X/%02X%02X, type %02X, len %d */\n",
			frame, target_pointer[2], target_pointer[0], target_pointer[1],
			buf->type, buf->len);
		fprintf (lblfile, "   /* RLE encoded version has len %d */\n",
			rle_frame_table[frame]->len);
=======
		fprintf (lblfile, "/* %d: %02X/%04X, type %02X, len %d */\n",
			frame, target_page, target_offset, buf->type, buf->len);
		fprintf (lblfile, "   /* RLE encoded version has len %d */\n", rle_frame_table[frame]->len);
		fprintf (lblfile, "   /* Sparse encoded version has len %d */\n", sparse_frame_table[frame]->len);
>>>>>>> 5f0f64b5
	}

	/* Write a NULL pointer at the end of the table.  Not strictly needed anymore,
	since the number of table entries is available as a #define. */
	convert_to_target_pointer (0, target_pointer);
	fwrite (target_pointer, sizeof (target_pointer), 1, outfile);


	/* Write the frame table data */
	for (frame = 0, offset = frame_count * sizeof (target_pointer), buf = frame_table[0];
		frame < frame_count;
		frame++, offset += buf->len + 1, buf = frame_table[frame])
	{
		/* If the object address needed to be pushed to the next
		page boundary, then output padding bytes first. */
		padding = round_up_to_page (offset, buf->len+1) - offset;
		while (padding-- > 0)
		{
			fwrite (&padding, sizeof (padding), 1, outfile);
			offset++;
		}

		/* Output the image data itself */
		fputc (buf->type, outfile);
		buffer_write (buf, outfile);
	}
	fclose (outfile);
}


/**
 * Parse the configuration file.
 */
void parse_config (const char *filename)
{
	FILE *cfgfile = fopen (filename, "r");
	if (!cfgfile)
		error ("can't open config file '%s'\n", filename);

	for (;;)
	{
		char line[256];
		char *word;
		char *label;
		char *filename;
		unsigned int options = 0;

		fgets (line, 255, cfgfile);
		if (feof (cfgfile))
			break;

		label = filename = NULL;
		word = strtok (line, " \t\n");
		while (word != NULL)
		{
			if (*word == '#')
				break;
			else if (strchr (word, ':'))
				label = word;
			else if (*word == '!')
			{
				filename = word+1;
				options |= OPT_NEGATE;
			}
			else if (*word)
				filename = word;
			word = strtok (NULL, " \t\n");
		}

		if (filename)
			add_image (label, filename, options);
	}
	fclose (cfgfile);
}


int main (int argc, char *argv[])
{
	int argn;
	const char *arg;
	const char *outfilename;

	for (argn = 1; argn < argc; argn++)
	{
		arg = argv[argn];
		if (*arg == '-')
		{
			switch (arg[1])
			{
				case 'h':
					printf ("Options:\n");
					printf ("-i <include-file>            Writes #defines to this include file\n");
					printf ("-o <output-file>             Writes final image data to this file\n");
					printf ("-p <page>                    Set the base page number\n");
					printf ("-s <size>                    Set the maximum amount of space available\n");
					exit (0);

				case 'i':
					lblfile = fopen (argv[++argn], "w");
					fprintf (lblfile, "/* Automatically generated by imgld */\n\n");
					fprintf (lblfile, "#ifndef _IMGLD_IMAGEMAP_H\n");
					fprintf (lblfile, "#define _IMGLD_IMAGEMAP_H\n\n");
					break;

				case 'o':
					outfilename = argv[++argn];
					break;

				case 'p':
					base_page = strtoul (argv[++argn], NULL, 0);
					break;

				case 's':
					max_rom_size = strtoul (argv[++argn], NULL, 0);
					break;
			}
		}
		else
		{
			parse_config (arg);
		}
	}

	write_output (outfilename);

	fprintf (lblfile, "\n#define MAX_IMAGE_NUMBER %d\n", frame_count);
	fprintf (lblfile, "\n#endif /* _IMGLD_IMAGEMAP_H */\n");
	fclose (lblfile);

	exit (0);
}
<|MERGE_RESOLUTION|>--- conflicted
+++ resolved
@@ -316,18 +316,11 @@
 			fprintf (lblfile, "#define IMAGEMAP_PAGE 0x%02X\n", base_page);
 		}
 
-<<<<<<< HEAD
 		fprintf (lblfile, "/* %d: %02X/%02X%02X, type %02X, len %d */\n",
 			frame, target_pointer[2], target_pointer[0], target_pointer[1],
 			buf->type, buf->len);
-		fprintf (lblfile, "   /* RLE encoded version has len %d */\n",
-			rle_frame_table[frame]->len);
-=======
-		fprintf (lblfile, "/* %d: %02X/%04X, type %02X, len %d */\n",
-			frame, target_page, target_offset, buf->type, buf->len);
 		fprintf (lblfile, "   /* RLE encoded version has len %d */\n", rle_frame_table[frame]->len);
 		fprintf (lblfile, "   /* Sparse encoded version has len %d */\n", sparse_frame_table[frame]->len);
->>>>>>> 5f0f64b5
 	}
 
 	/* Write a NULL pointer at the end of the table.  Not strictly needed anymore,
