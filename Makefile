#
# FreeWPC makefile
#
# (C) Copyright 2005-2009 by Brian Dominy.
#
# This Makefile can be used to build an entire, FreeWPC game ROM
# from source code.
#
# To build the product, just type "make".
#
# To customize the build, create a file named .config.
# See config.example for an example of how this should look.
# The settings in .config override any defaults given below.
#
# By default, make will also install your game ROM into your pinmame
# ROMs directory.  The original MAME zip file will be saved into
# a file with the .original extension appended.  You can do a
# "make uninstall" to delete the FreeWPC zip and rename the original
# zip, so that things are back to the way that they started.
#


# Include the .config file, which must exist
DOTCONFIG ?= .config
ifneq ($(DOTCONFIG),)
include $(DOTCONFIG)
endif

define require
$(if $($1),,$(error $1 is not defined : $($1)))
endef

define md_config
$(if $(shell grep ^$1:.*Yes $(PLATFORM_DESC)),y,)
endef

ifndef Q
Q := @
endif

#######################################################################
###	Directories
#######################################################################

BLDDIR := build
INCLUDE_DIR = ./include


#######################################################################
###	Configuration
#######################################################################

# MACHINE says which machine you are targetting.  It must be defined.
# This loads in per-machine rules.
$(eval $(call require,MACHINE))

M := machine/$(MACHINE)
MMAKEFILE := $(M)/Makefile
MACH_DESC = $(MACHINE_DIR)/$(MACHINE_FILE)
MACHINE_DIR = machine/$(MACHINE)
PLATFORM_DESC = $(shell grep include $(MACH_DESC) | head -n 1)

top_target : default_target

include $(BLDDIR)/mach-Makefile
include $(MMAKEFILE)

# MACHINE_FILE must be set by the machine Makefile.  We can
# grep it to set additional configuration variables.
$(eval $(call require,MACHINE_FILE))
PLATFORM ?= wpc
CONFIG_DMD := $(call md_config,DMD)
CONFIG_ALPHA := $(call md_config,Alphanumeric)
CONFIG_PIC := $(call md_config,PIC)
CONFIG_FLIPTRONIC := $(call md_config,Fliptronic)
CONFIG_DCS := $(call md_config,DCS)
CONFIG_WPC95 := $(call md_config,WPC95)


# PLATFORM says which hardware platform is targeted.  Valid values
# are 'wpc' and 'whitestar'.  The MACHINE Makefile should have
# defined this.
$(eval $(call require,PLATFORM))
PLATFORM_DIR = platform/$(PLATFORM)

#######################################################################
###	Set Default Target
#######################################################################

.PHONY : default_target

default_target : post_compile
post_compile : platform_target
platform_target : check_prereqs
check_prereqs : clean_err

KERNEL_OBJS :=
COMMON_BASIC_OBJS :=

ifdef NATIVE
include platform/native/Makefile
else
PMAKEFILE := platform/$(PLATFORM)/Makefile
-include $(PMAKEFILE)
endif

# Set this to the name of the CPU.  In simulation this is always
# 'native'; otherwise it is already set by the platform.
ifdef NATIVE
CPU := native
endif

# Build date (now)
BUILD_MONTH := $(shell date +%-m)
BUILD_DAY := $(shell date +%-d)
BUILD_YEAR := $(shell date +%Y)


.PHONY : platform_target
ifdef NATIVE
platform_target : native
else
ifdef TARGET_ROMPATH
platform_target : install
else
platform_target : compile
endif
endif


#######################################################################
###	Filenames
#######################################################################

# Where to write errors
ERR = err
TMPFILES += $(ERR)

# The linker command file (generated dynamically)
LINKCMD = $(BLDDIR)/freewpc.lnk

PAGED_LINKCMD = $(PAGED_SECTIONS:%=$(BLDDIR)/%.lnk)

SYSTEM_BINFILE = $(BLDDIR)/freewpc.bin

PAGED_BINFILES = $(PAGED_SECTIONS:%=$(BLDDIR)/%.bin)

BINFILES = $(SYSTEM_BINFILE) $(PAGED_BINFILES)
TMPFILES += $(LINKCMD)

TMPFILES += *.o
TMPFILES += *.lst
TMPFILES += *.i
TMPFILES += *.c.[0-9]*.*
TMPFILES += *.fon.[0-9]*.*
TMPFILES += *.out
TMPFILES += $(ERR)

#######################################################################
###	Programs
#######################################################################

# Path to the compiler and linker
ifeq ($(CPU),m6809)
GCC_ROOT = /usr/local/bin
CC := $(CCACHE) $(GCC_ROOT)/m6809-unknown-none-gcc-$(GCC_VERSION)
AS = $(CC) -xassembler-with-cpp
LD = $(GCC_ROOT)/m6809-unknown-none-ld
REQUIRED += $(CC:$(CCACHE)=) $(LD)
else
GCC_VERSION = NATIVE
endif

HOSTCC := $(CCACHE) gcc

TOOLS :=
HOST_OBJS :=

define include-tool
D := tools/$1
include tools/$1/$1.make
endef

$(eval $(call include-tool,srec2bin))
$(eval $(call include-tool,csum))
$(eval $(call include-tool,wpcdebug))
$(eval $(call include-tool,sched))
$(eval $(call include-tool,fiftool))
$(eval $(call include-tool,softscope))
$(eval $(call include-tool,scope))
$(eval $(call include-tool,bin2c))
$(eval $(call include-tool,imgld))


# Name of the blanker to use
BLANKER = dd
PATH_REQUIRED += $(BLANKER)

# The gendefine script
GENDEFINE = tools/gendefine

# Where pinmame is located
PINMAME ?= xpinmamed.x11
PINMAME_FLAGS = -skip_gameinfo -skip_disclaimer -si -s 2 -fs 8 $(EXTRA_PINMAME_FLAGS)

# The template compiler
CTEMP=tools/ctemp -o $(BLDDIR)

#######################################################################
###	Source and Binary Filenames
#######################################################################

ifneq ($(CONFIG_BARE),y)
include kernel/Makefile
include common/Makefile
ifeq ($(CONFIG_FONT),y)
include fonts/Makefile
endif
ifdef CONFIG_WPC
include test/Makefile
endif
include effect/Makefile


EVENT_OBJS = $(BLDDIR)/callset.o

ifeq ($(CONFIG_DMD),y)
FIF_SRCS := images/tuxlogo.fif $(FIF_SRCS)

FIF_SRCS += $(patsubst %.pgm,%.fif,$(PGM_SRCS))

FIF_OBJS = $(patsubst %.fif,%.o,$(FIF_SRCS))
endif

BASIC_OBJS = $(KERNEL_BASIC_OBJS) $(COMMON_BASIC_OBJS) $(FONT_OBJS) $(TRANS_OBJS)

OS_INCLUDES = include/freewpc.h include/platform/$(PLATFORM).h

INCLUDES = $(OS_INCLUDES) $(GAME_INCLUDES)

FON_SRCS = $(patsubst %.o,%.fon,$(FON_OBJS))
export FON_SRCS

TEMPLATE_SRCS = $(patsubst %.o,%.c,$(TEMPLATE_OBJS))
endif

#######################################################################
###	Compiler / Assembler / Linker Flags
#######################################################################

# Program include directories
CFLAGS += -I$(BLDDIR) -I$(INCLUDE_DIR) -I$(MACHINE_DIR)
EXTRA_ASFLAGS += -I$(BLDDIR) -I$(INCLUDE_DIR) -I$(MACHINE_DIR)

# Additional defines
CFLAGS += -DGCC_VERSION=$(GCC_VERSION)

# Please, turn on all warnings!
CFLAGS += -Wall -Wstrict-prototypes

#
# Define lots of other things based on make parameters
#
CFLAGS += -DBUILD_MONTH=$(BUILD_MONTH) -DBUILD_DAY=$(BUILD_DAY) -DBUILD_YEAR=$(BUILD_YEAR)

SYSTEM_MAJOR ?= 0
SYSTEM_MINOR ?= 99
MACHINE_MAJOR ?= 0
MACHINE_MINOR ?= 00
CFLAGS += -DFREEWPC_MAJOR_VERSION=$(SYSTEM_MAJOR)
CFLAGS += -DFREEWPC_MINOR_VERSION=$(SYSTEM_MINOR)
CFLAGS += -DMACHINE_MAJOR_VERSION=$(MACHINE_MAJOR)
CFLAGS += -DMACHINE_MINOR_VERSION=$(MACHINE_MINOR)
ifdef USER_TAG
CFLAGS += -DUSER_TAG=$(USER_TAG)
endif
ifeq ($(FREEWPC_DEBUGGER),y)
CFLAGS += -DDEBUGGER
EXTRA_ASFLAGS += -DDEBUGGER
endif

CFLAGS += $(EXTRA_CFLAGS)

SCHED_HEADERS := include/freewpc.h include/interrupt.h $(SCHED_HEADERS)
SCHED_FLAGS += $(patsubst %,-i % , $(notdir $(SCHED_HEADERS))) $(MACHINE_SCHED_FLAGS)
ifeq ($(CONFIG_DMD),y)
SCHED_FLAGS += -D CONFIG_DMD
endif
ifeq ($(CONFIG_ALPHA),y)
SCHED_FLAGS += -D CONFIG_SEG
endif
ifeq ($(CONFIG_PIC),y)
SCHED_FLAGS += -D CONFIG_PIC
endif
ifeq ($(CONFIG_FLIPTRONIC),y)
SCHED_FLAGS += -D CONFIG_FLIPTRONIC
endif


# Fix up names based on machine definitions
ifdef GAME_ROM_PREFIX
GAME_ROM = $(GAME_ROM_PREFIX)$(MACHINE_MAJOR)_$(MACHINE_MINOR).rom
else
GAME_ROM = freewpc.rom
endif
MAP_FILE = $(GAME_ROM:.rom=.map)
NATIVE_PROG = freewpc_$(MACHINE_MAJOR)_$(MACHINE_MINOR)_$(MACHINE)

ifndef MACHINE_FILE
MACHINE_FILE = $(MACHINE).md
endif

ifdef IMAGE_MAP
IMAGE_ROM = build/$(MACHINE)_images.rom
IMAGE_HEADER = build/imagemap.h
C_DEPS += $(IMAGE_HEADER)
endif

# Add files generated by the machine description
# Files should go into SYSTEM_MD_OBJS by default, unless
# code is written to handle the paging.
ifneq ($(CONFIG_BARE),y)
PAGED_MD_OBJS = \
	$(BLDDIR)/mach-strings.o \
	$(BLDDIR)/mach-lamplists.o

SYSTEM_MD_OBJS = \
	$(BLDDIR)/mach-switchmasks.o \
	$(BLDDIR)/mach-scores.o \
	$(BLDDIR)/mach-switches.o \
	$(BLDDIR)/mach-containers.o \
	$(BLDDIR)/mach-drives.o \
	$(BLDDIR)/mach-deffs.o

ifeq ($(CONFIG_FONT),y)
SYSTEM_MD_OBJS += $(BLDDIR)/mach-fonts.o
endif

MD_OBJS = $(PAGED_MD_OBJS) $(SYSTEM_MD_OBJS)
endif

#######################################################################
###	Object File Distribution
#######################################################################

# Because WPC uses ROM paging, the linking job is more
# difficult to get right.  We require that the programmer
# explicitly state which pages things should belong in.

# A list of the paged sections that we will use.  Not all pages
# are currently needed.
#
# Alphanumeric games like Funhouse are restricted to 128KB total,
# so only 6 non-system pages.  DMD games are allowed to use more.
ifeq ($(CONFIG_DMD),y)
PAGE_NUMBERS += 52 53 54 55
endif
PAGE_NUMBERS += 56 57 58 59 60 61
ifeq ($(PLATFORM),wpcsound)
BLANK_SIZE := 304
else
PAGE_SIZE = 16
FIXED_PAGE_COUNT = 2
NUM_PAGED_SECTIONS := $(words $(PAGE_NUMBERS))
NUM_BLANK_PAGES := $(shell echo $$(($(ROM_PAGE_COUNT) - $(FIXED_PAGE_COUNT) - $(NUM_PAGED_SECTIONS))))
BLANK_SIZE := $(shell echo $$(( $(NUM_BLANK_PAGES) * $(PAGE_SIZE))))
endif
PAGED_SECTIONS = $(foreach pg,$(PAGE_NUMBERS),page$(pg))

#
# Memory Map
#
# AREA_SETUP (name, address, length):
# Define a new linker area.
#
# The first 16-bytes of the nonvolatile area are reserved.
# PinMAME has a hack that overwrites this area.
#
# The size of the local area given here is the per-player value.
#
AREA_LIST :=
define AREA_SETUP
ifneq ($(strip $4),virtual)
AREA_LIST += $(1)
endif
AREA_$(strip $1) = $(2)
AREASIZE_$(strip $1) = $(3)
endef

$(eval $(call AREA_SETUP, direct,    0x0004,   0x00FC))
$(eval $(call AREA_SETUP, ram,       0x0100,   0x1300))
ifneq ($(PLATFORM),wpcsound)
$(eval $(call AREA_SETUP, local,     0x1400,   0x0040))
$(eval $(call AREA_SETUP, permanent, 0x1600,   0x0080))
endif
$(eval $(call AREA_SETUP, stack,     0x1680,   0x0180,  virtual))
ifeq ($(PLATFORM),wpcsound)
$(eval $(call AREA_SETUP, paged,     0x4000,   0x8000,  virtual))
$(eval $(call AREA_SETUP, sysrom,    0xC000,   0x3FF0,  virtual))
else
$(eval $(call AREA_SETUP, nvram,     0x1810,   0x07F0))
$(eval $(call AREA_SETUP, paged,     0x4000,   0x4000,  virtual))
$(eval $(call AREA_SETUP, sysrom,    0x8000,   0x7FF0,  virtual))
endif
$(eval $(call AREA_SETUP, vector,    0xFFF0,   0x0010,  virtual))

SYSROM_SIZE := $(shell echo $$(($(AREASIZE_sysrom) + $(AREASIZE_vector))))

MACHINE_OBJS = $(patsubst %,$(MACHINE_DIR)/%,$(GAME_OBJS))
MACHINE_TEST_OBJS = $(patsubst %,$(MACHINE_DIR)/%,$(GAME_TEST_OBJS))
MACHINE_PAGED_OBJS = $(patsubst %,$(MACHINE_DIR)/%,$(GAME_PAGED_OBJS))
SYSTEM_HEADER_OBJS =
SYSTEM_OBJS := $(SYSTEM_MD_OBJS) $(SYSTEM_HEADER_OBJS) $(KERNEL_ASM_OBJS) $(KERNEL_OBJS) $(MACHINE_OBJS) $(SCHED_OBJ)

#
# Define a mapping between object files and page numbers in
# which they should be placed.  This information must be
# provided in both directions.  Also, the mapping must be
# available to the C code in the form of xxx_PAGE macros
# for when the code wants to switch the page to a particular
# class of function.
#

# PAGE_INIT : Initialize each page to contain the page header object.
# $1 = the page number
define PAGE_INIT
page$(strip $1)_OBJS := $(BLDDIR)/page$(strip $1).o
endef

# PAGE_ALLOC : Allocate a paged region for a particular class of objects.
# $1 = the page number
# $2 = the object class
# $3 = the page define (derived if $2 if not given)
# Example : PAGE_ALLOC(56,EFFECT)
define PAGE_ALLOC
page$(strip $1)_OBJS += $($(strip $2)_OBJS)
page$(strip $1)_SECTIONS += $(strip $2)
$($(strip $2)_OBJS) : PAGE=$(strip $1)
ifneq ($(strip $3),)
CFLAGS += -D$(strip $3)_PAGE=$(strip $1)
else
CFLAGS += -D$(strip $2)_PAGE=$(strip $1)
endif
endef

$(foreach page,$(PAGE_NUMBERS),$(eval $(call PAGE_INIT, $(page))))
ifeq ($(CONFIG_DMD),y)
$(eval $(call PAGE_ALLOC, 54, MACHINE_PAGED, MACHINE))
else
$(eval $(call PAGE_ALLOC, 59, MACHINE_PAGED, MACHINE))
endif
$(eval $(call PAGE_ALLOC, 55, TRANS))
$(eval $(call PAGE_ALLOC, 55, FIF))
$(eval $(call PAGE_ALLOC, 56, COMMON))
$(eval $(call PAGE_ALLOC, 57, EFFECT))
$(eval $(call PAGE_ALLOC, 57, INIT))
$(eval $(call PAGE_ALLOC, 58, TEST))
$(eval $(call PAGE_ALLOC, 58, MACHINE_TEST))
$(eval $(call PAGE_ALLOC, 59, EVENT))
<<<<<<< HEAD
$(eval $(call PAGE_ALLOC, 59, FSM))
=======
$(eval $(call PAGE_ALLOC, 59, MACHINE_PAGED, MACHINE))
>>>>>>> cc09ee96
$(eval $(call PAGE_ALLOC, 60, PAGED_MD, MD))
$(eval $(call PAGE_ALLOC, 60, TEST2))
$(eval $(call PAGE_ALLOC, 61, FONT))
$(eval $(call PAGE_ALLOC, 61, FON))

$(SYSTEM_OBJS) : PAGE=62
CFLAGS += -DSYS_PAGE=62

PAGED_OBJS = $(foreach area,$(PAGED_SECTIONS),$($(area)_OBJS))

PAGE_HEADER_OBJS = $(foreach area,$(PAGED_SECTIONS),$(BLDDIR)/$(area).o)

AS_OBJS := $(SYSTEM_HEADER_OBJS) $(KERNEL_ASM_OBJS)

C_OBJS := $(MD_OBJS) $(KERNEL_OBJS) $(COMMON_OBJS) $(EVENT_OBJS) \
	$(TRANS_OBJS) $(TEST_OBJS) $(TEST2_OBJS) \
	$(MACHINE_OBJS) $(MACHINE_PAGED_OBJS) $(MACHINE_TEST_OBJS) \
	$(FONT_OBJS) $(EFFECT_OBJS) $(INIT_OBJS) $(SCHED_OBJ)


ifeq ($(PLATFORM),wpc)
OBJS = $(C_OBJS) $(AS_OBJS) $(FIF_OBJS) $(FON_OBJS)
else
ifeq ($(PLATFORM),whitestar)
OBJS = $(C_OBJS) $(AS_OBJS)
else
OBJS = $(C_OBJS) $(FIF_OBJS) $(FON_OBJS)
endif
endif

MACH_LINKS = .mach .include_mach

MAKE_DEPS = Makefile kernel/Makefile common/Makefile $(MMAKEFILE) $(BLDDIR)/mach-Makefile $(DOTCONFIG)
ifeq ($(CONFIG_FONT),y)
MAKE_DEPS += fonts/Makefile
endif
C_DEPS += $(BLDDIR)/mach-config.h
C_DEPS += $(MAKE_DEPS) $(INCLUDES) $(MACH_LINKS)

GENDEFINES = include/gendefine_gid.h

#######################################################################
###	Begin Makefile Targets
###   See 'default_target' above for which of these rules is actually
###   used as the root target.
#######################################################################

.DELETE_ON_ERROR :

.PHONY : clean_err
clean_err:
	$(Q)rm -f $(ERR)

.PHONY : check_prereqs
check_prereqs : $(BLDDIR) tools sched

.PHONY : run
run:
	# Start pinmame up and let it run indefinitely.
	$(PINMAME) $(PINMAME_MACHINE) $(PINMAME_FLAGS) &

.PHONY : debug
debug:
	# Start pinmame up and let it run indefinitely.
	$(PINMAME) $(PINMAME_MACHINE) -d $(PINMAME_FLAGS) &

.PHONY : rund
rund: run $(DBCON)
	xterm -e "$(DBCON) -1" &

.PHONY : rund-file
rund-file: run $(DBCON)
	xterm -e "$(DBCON) -1 > $(DBCON_FILE) 2>&1" &

.PHONY : endrun
endrun :
	kill $(shell pidof $(PINMAME))

.PHONY : timedrun
timedrun:
	$(MAKE) rund-file DBCON_FILE="test.log"
	sleep 30
	$(MAKE) endrun

.PHONY : runcon
runcon: $(BLDDIR)/$(GAME_ROM)
	wpc-run $(BLDDIR)/$(GAME_ROM)

.PHONY : install
install : $(TARGET_ROMPATH)/$(PINMAME_MACHINE).zip

$(TARGET_ROMPATH)/$(PINMAME_MACHINE).zip : $(TARGET_ROMPATH)/$(PINMAME_GAME_ROM)
	$(Q)echo Installing to MAME directory '$(TARGET_ROMPATH)' ...; \
	cd $(TARGET_ROMPATH); \
	if [ ! -f $(PINMAME_MACHINE).zip.original ]; then \
		echo "Saving original MAME roms..."; \
		mv $(PINMAME_MACHINE).zip $(PINMAME_MACHINE).zip.original; \
	fi; \
	rm -f $(PINMAME_MACHINE).zip; \
	zip $(PINMAME_MACHINE).zip $(PINMAME_GAME_ROM) $(PINMAME_OTHER_ROMS)

.PHONY : uninstall
uninstall :
	$(Q)cd $(TARGET_ROMPATH) && \
	if [ -f $(PINMAME_MACHINE).zip.original ]; then \
		if [ -f $(PINMAME_MACHINE).zip ]; then \
			echo "Restoring original $(MACHINE) ROM in $(TARGET_ROMPATH)..."; \
			rm -f $(PINMAME_MACHINE).zip && \
			mv $(PINMAME_MACHINE).zip.original $(PINMAME_MACHINE).zip; \
			unzip $(PINMAME_MACHINE).zip; \
		fi; \
	fi

#
# PinMAME will want the ROM file to be named differently...
#
$(TARGET_ROMPATH)/$(PINMAME_GAME_ROM) : $(BLDDIR)/$(GAME_ROM)
	cp $(BLDDIR)/$(GAME_ROM) $(TARGET_ROMPATH)/$(PINMAME_GAME_ROM)

#
# Use 'make compile' to compile the ROM without installing it.
#
compile: $(BLDDIR)/$(GAME_ROM)

$(BLDDIR):
	$(Q)echo "Making build directory..." && mkdir -p $(BLDDIR)

post_compile :
	$(Q)echo "Cleaning .i files..." && rm -f *.i

#
# How to make a ROM image, which is the concatenation of each of the
# paged binaries, the system binary, and padding to fill out the length
# to that expected for the particular machine.
#
ifndef REMOTE_PATH
$(BLDDIR)/$(GAME_ROM) : $(BLDDIR)/blank$(BLANK_SIZE).bin $(BINFILES) $(IMAGE_ROM) $(CSUM)
	$(Q)echo Padding ... && \
		cat $(BLDDIR)/blank$(BLANK_SIZE).bin $(PAGED_BINFILES) $(SYSTEM_BINFILE) > $@ && \
		echo "Updating ROM checksum ..." && $(CSUM) -f $@ -v 0x$(SYSTEM_MINOR) -u
ifdef IMAGE_MAP
	$(Q)echo "Importing image ROM ..." && dd if=$(IMAGE_ROM) of=$(BLDDIR)/$(GAME_ROM) conv=notrunc
endif
else
download: prep-download $(BLDDIR)/$(GAME_ROM)

prep-download:
	rm -f $(BLDDIR)/$(GAME_ROM)

$(BLDDIR)/$(GAME_ROM):
	scp $(REMOTE_PATH)/$(BLDDIR)/$(GAME_ROM) $(BLDDIR)/$(GAME_ROM)
endif

#
# How to make a blank file.  This creates an empty file of any desired size
# in multiples of 1KB.
#
$(BLDDIR)/blank%.bin: $(BLDDIR)/blankpage.bin
	$(Q)echo "Creating $*KB blank file ..." && $(BLANKER) if=$(BLDDIR)/blankpage.bin of=$@ bs=1k count=$* > /dev/null 2>&1

$(BLDDIR)/blankpage.bin: $(SR)
	$(Q)echo "Creating blank 32KB page ..." && $(SR) -o $@.1 -l 0x8000 -f 0xFF -B && \
		(for ((a=0; a < 32; a++)); do cat $@.1; done ) > $@ && \
		rm -f $@.1


#
# Convert each S-record file, one per page, into binary.
#
$(SYSTEM_BINFILE) : %.bin : %.s19 $(SR) $(BLDDIR)/$(MAP_FILE)
	$(Q)echo "Checking for overflow..." && tools/mapcheck $(BLDDIR)/$(MAP_FILE) >> $(ERR) 2>&1
	$(Q)$(SR) -o $@ -s $(AREA_sysrom) -l $(SYSROM_SIZE) -f 0xFF $<

$(PAGED_BINFILES) : %.bin : %.s19 $(SR)
	$(Q)$(SR) -o $@ -s $(AREA_paged) -l $(AREASIZE_paged) -f 0xFF $<


#
# The map file generated by the linker needs to be renamed from
# freewpc.map to something with the version number in it.
#
$(BLDDIR)/$(MAP_FILE) : build/freewpc.s19
	$(Q)echo "Renaming map file..." && mv $(BLDDIR)/freewpc.map $(BLDDIR)/$(MAP_FILE)


#
# General rule for linking a group of object files.  The linker produces
# a Motorola S-record file by default (S19).
#
ifeq ($(CPU),m6809)
$(BINFILES:.bin=.s19) : %.s19 : %.lnk $(OBJS) $(AS_OBJS) $(PAGE_HEADER_OBJS)
	$(Q)echo "Linking $@..." && $(CC) -Wl,-T -Wl,$< >> $(ERR) 2>&1
endif

ifeq ($(CPU),native)
native : $(NATIVE_PROG)
$(NATIVE_PROG) : $(IMAGE_ROM) $(OBJS) $(NATIVE_OBJS)
	$(Q)echo "Linking ..." && $(HOSTCC) $(HOST_LFLAGS) `pth-config --ldflags` -o $(NATIVE_PROG) $(OBJS) $(NATIVE_OBJS) $(HOST_LIBS) >> $(ERR) 2>&1
endif

#
# How to make the linker command file for a paged section.
#
# This is complicated.  Every paged area of the ROM needs visibility to
# all of the object files, no matter what pages they reside in, so that
# "far" objects can be referenced.  To do this, we have to link all of
# the objects once for every paged section.  The linker lets us specify
# for each object file whether it should be output into the image (-o)
# or is only used for resolving external references (-v).  So on every
# link step, a different set of -o and -v flags are used, depending on
# which page we are trying to build.
#
# It is _extremely_ important that the order in which object files are
# named here is the same for every page, otherwise the addresses of
# references won't match up with their actual definitions.
#
# Two helper functions are defined.  OBJ_PAGE_LINKOPT returns the
# right linker option followed by the name of the object file, given
# an object filename and the name of the linker command file.
# OBJ_PAGE_LIST does the same thing, but for all object files rather
# than just one of them.  The output of OBJ_PAGE_LIST has all of the
# options/filenames on a single line; the linker requires that they all
# be on separate lines.  We use a for loop in the bash code to iterate
# over the OBJ_PAGE_LIST output to split it into multiple lines.

# OBJ_PAGE_LINKOPT : Expands to either -o if in the page or -v if not
# $1 = object file name
# $2 = paged linkcmd file
# Example use: $(call OBJ_PAGE_LINKOPT,obj.o,page58.lnk)
# Example output: -o obj.o or -v obj.o
OBJ_PAGE_LINKOPT = $(subst -v $(1) $(1),-o $(1),-v $(1) $(findstring $(1),$($(2:.lnk=_OBJS))))

# OBJ_PAGE_LIST : Call OBJ_PAGE_LINKOPT for every relevant object file
# $1 = paged linkcmd file
# Note: the object filenames of the form pageXX.o are skipped as the
# bash code below already outputs these explicitly.
OBJ_PAGE_LIST = $(foreach obj,$(filter-out $(1:.lnk=.o),$(SYSTEM_OBJS) $(PAGED_OBJS)),$(call OBJ_PAGE_LINKOPT,$(obj),$(patsubst $(BLDDIR)/%,%,$1)))
DUP_PAGE_OBJ = $1

$(PAGED_LINKCMD) : $(MAKE_DEPS) $(PMAKEFILE)
	$(Q)rm -f $@ ;\
	echo "-xswz" >> $@ ;\
	( $(foreach area,$(AREA_LIST),echo -b $(area) = $(AREA_$(area));) ) >> $@ ;\
	for f in `echo $(PAGED_SECTIONS)`; \
		do echo "-b $$f = $(AREA_paged)" >> $@ ;\
	done ;\
	echo "-b .text = $(AREA_sysrom)" >> $@ ;\
	echo "-o" >> $@ ;\
	echo "$(@:.lnk=.o)" >> $@ ;\
	echo "$(call DUP_PAGE_OBJ,$(@:.lnk=.o))" >> $@ ;\
	for f in `echo $(call OBJ_PAGE_LIST,$@)` ;\
	   do echo $$f >> $@ ;\
	done ;\
	echo "-o" >> $(LINKCMD) ;\
	echo "-e" >> $@


$(BLDDIR)/freewpc.s:
	$(Q)echo ".area .text" >> $@

#
# How to build a page header source file.
#
$(BLDDIR)/page%.s:
	$(Q)echo ".area page$*" >> $@ && echo ".db $*" >> $@

#
# How to make the linker command file for the system section.
#
$(LINKCMD) : $(MAKE_DEPS) $(PMAKEFILE)
	$(Q)rm -f $(LINKCMD) ;\
	echo "-mxswz" >> $(LINKCMD) ;\
	( $(foreach area,$(AREA_LIST),echo -b $(area) = $(AREA_$(area));) ) >> $(LINKCMD) ;\
	for f in `echo $(PAGED_SECTIONS)`; \
		do echo "-b $$f = $(AREA_paged)" >> $(LINKCMD); done ;\
	echo "-b .text = $(AREA_sysrom)" >> $(LINKCMD) ;\
	echo "$(BLDDIR)/freewpc.o" >> $(LINKCMD) ;\
	for f in `echo $(SYSTEM_OBJS)`; do echo $$f >> $(LINKCMD); done ;\
	echo "-v" >> $(LINKCMD) ;\
	for f in `echo $(PAGED_OBJS)`; do echo $$f >> $(LINKCMD); done ;\
	echo "-o" >> $(LINKCMD) ;\
	echo "-e" >> $(LINKCMD)

#
# General rule for how to build any assembler file.  This uses GCC
# as a front end to the actual assembler, so the preprocessor is
# available.
#
$(AS_OBJS) : %.o : %.s $(CC) $(MAKE_DEPS)
	$(Q)echo Assembling $< ... && $(AS) $(EXTRA_ASFLAGS) -o $@ -c $< >> $(ERR) 2>&1

#
# General rule for how to build a page header, which is a special
# version of an assembly file.
#
$(PAGE_HEADER_OBJS) : $(BLDDIR)/page%.o : $(BLDDIR)/page%.s $(CC)
	$(Q)echo Assembling page header $< ... && $(AS) -o $@ -c $< >> $(ERR) 2>&1

#
# General rule for how to compile any C code for the target.
# This includes ordinary .c files but also other file types that
# actually contain C code.
#
# Many options are passed to gcc, and these differ depending on the type
# of file being compiled:
#
#    PAGEFLAGS is only used by font files, and may be removed later...
#
#    SOFTREG_CFLAGS says how many soft registers should be used, if any.
#    It is unsafe to use soft registers in any file which declares
#    interrupt-level functions, because GCC does not save/restore them
#    as part of interrupt prologue/epilogue.  Such files will not have
#    these options used.  TODO: what would it take to get
#    KERNEL_HW_OBJS to benefit from soft regs?
#
#    PAGE is a macro set to the current page setting, so the code
#    knows what page it is being compiled in.  (-mfar-code-page tells
#    only GCC; this tells the code itself.  Ideally, GCC would define
#    something for us (another TODO))
#
# Also TODO - EFFECT_OBJS is not a candidate for soft registers because GCC
# is crashing on sound_effect.c

ifeq ($(CPU),m6809)
$(FON_OBJS): PAGEFLAGS="-Dstatic=__attribute__((section(\"page$(PAGE)\")))"
$(BASIC_OBJS) $(KERNEL_SW_OBJS) $(COMMON_OBJS) $(INIT_OBJS) $(MACHINE_PAGED_OBJS) $(TEST2_OBJS): SOFTREG_CFLAGS=$(SOFTREG_OPTIONS)
endif

$(NATIVE_OBJS) $(C_OBJS) : %.o : %.c

$(FON_OBJS) : %.o : %.fon

$(FIF_OBJS) : %.o : %.fif

$(filter-out $(BASIC_OBJS),$(C_OBJS)) : $(C_DEPS) $(GENDEFINES) $(REQUIRED)

$(C_OBJS) $(FIF_OBJS) $(FON_OBJS) : $(IMAGE_HEADER)

$(NATIVE_OBJS) : $(GENDEFINES) $(REQUIRED)

$(BASIC_OBJS) $(FON_OBJS) : $(MAKE_DEPS) $(GENDEFINES) $(REQUIRED)

$(FIF_OBJS) : $(GENDEFINES)

$(KERNEL_OBJS) : kernel/Makefile
$(COMMON_OBJS) : common/Makefile

$(filter-out $(HOST_OBJS),$(NATIVE_OBJS)) $(C_OBJS) $(FON_OBJS) $(FIF_OBJS):
ifeq ($(CPU),m6809)
	$(Q)echo "Compiling $< (in page $(PAGE)) ..." && $(CC) -x c -o $@ $(CFLAGS) -c $(PAGEFLAGS) -DPAGE=$(PAGE) -mfar-code-page=$(PAGE) $(SOFTREG_CFLAGS) $< >> $(ERR) 2>&1
else
	$(Q)echo "Compiling $< ..." && $(HOSTCC) -x c -o $@ $(CFLAGS) -c $(PAGEFLAGS) $< >> $(ERR) 2>&1
endif
ifeq ($(CONFIG_PROFILING),y)
	$(Q)mkdir -p gprof.data
	$(shell mv gmon.out gprof.data/gmon.$$RANDOM.out)
endif

#######################################################################
###	Machine Description Compiler
#######################################################################
ifneq ($(CONFIG_BARE),y)
CONFIG_CMDS = strings switchmasks containers switches scores lamplists deffs drives
ifeq ($(CONFIG_FONT),y)
CONFIG_CMDS += fonts
endif
CONFIG_SRCS = $(CONFIG_CMDS:%=$(BLDDIR)/mach-%.c)
endif
CONFIG_FILES = $(BLDDIR)/mach-config.h $(CONFIG_SRCS) $(BLDDIR)/mach-Makefile

.PHONY : config
config : $(CONFIG_FILES)

$(BLDDIR)/mach-Makefile : $(MACH_DESC) $(BLDDIR)
	$(Q)echo "Regenerating $@ if necessary..." && \
	tools/genmachine $< makefile > $@.tmp && tools/move-if-change $@.tmp $@

$(BLDDIR)/mach-config.h : $(MACH_DESC)
	$(Q)echo "Regenerating $@ if necessary..." && \
	tools/genmachine $< config > $@.tmp && tools/move-if-change $@.tmp $@

$(CONFIG_SRCS) : $(BLDDIR)/mach-%.c : $(MACH_DESC) $(BLDDIR)/mach-config.h
	$(Q)echo "Regenerating $@ if necessary..." && \
	tools/genmachine $(MACH_DESC) $(@:$(BLDDIR)/mach-%.c=%) > $@.tmp && \
	tools/move-if-change $@.tmp $@

$(CONFIG_FILES) : tools/genmachine $(PLATFORM_DESC)

#######################################################################
###	Image Linking
#######################################################################

ifdef IMAGE_MAP
$(IMAGE_ROM) $(IMAGE_HEADER): $(IMAGE_MAP) $(IMGLD)
	$(IMGLD) -o $(IMAGE_ROM) -i $(IMAGE_HEADER) -p $(FIRST_BANK) \
		-s $(BLANK_SIZE) $(IMAGE_MAP)
else
$(IMAGE_HEADER):
	touch $(IMAGE_HEADER)
endif

#######################################################################
###	Header File Targets
#######################################################################

#
# How to automake files of #defines
#
gendefines: $(GENDEFINES)

include/gendefine_gid.h: $(MACH_LINKS) $(CONFIG_SRCS) $(TEMPLATE_SRCS)
	$(Q)echo Autogenerating task IDs... && \
		$(GENDEFINE) -p GID_ > $@

.PHONY : clean_gendefines
clean_gendefines:
	$(Q)echo Deleting autogenerated files... && rm -f $(GENDEFINES)

.PHONY : gendefines_again
gendefines_again: clean_gendefines gendefines

#
# How to automake callsets
#
.PHONY : callset
callset: $(BLDDIR)/callset.o

$(BLDDIR)/callset.c : $(MACH_LINKS) $(CONFIG_SRCS) $(TEMPLATE_SRCS) tools/gencallset
	$(Q)echo "Generating callsets ... " && rm -f $@ \
		&& tools/gencallset $(filter-out build/callset.c,$(C_OBJS:.o=.c) $(NATIVE_OBJS:.o=.c))

.PHONY : callset_again
callset_again:
	rm -rf $(BLDDIR)/callset.c && $(MAKE) callset

.PHONY : fonts clean-fonts
fonts clean-fonts:
	$(Q)echo "Making $@... " && $(MAKE) -f Makefile.fonts $@

#######################################################################
###	Static Scheduling
#######################################################################

.PHONY : sched
sched: $(SCHED_SRC) tools/sched/sched.make

$(SCHED_SRC): $(SYSTEM_SCHEDULE) $(MACHINE_SCHEDULE) $(SCHED) $(SCHED_HEADERS) $(MAKE_DEPS)
	$(SCHED) -o $@ $(SCHED_FLAGS) $(SYSTEM_SCHEDULE) $(MACHINE_SCHEDULE)

#######################################################################
###	Tracing
#######################################################################

trace:
	$(MAKE) debug
	echo ""
	echo "1. Close the debugger, by typing 'G'."
	echo "2. After the system has nearly completed init, type a tilde to break."
	echo "3. Enter 'IGNORE 1'."
	echo "4. Enter 'TRACE 1 A B X Y U S'."
	echo "5. Type 'G' to go again."
	echo "6. Break with tilde when you are done tracing."
	echo "7. Type 'TRACE OFF' to end tracing and close the trace file."
	echo "8. Stop PinMAME by closing the window."
	echo ""
	echo "Press ENTER when you have done all of this."
	echo ""
	read akey

#######################################################################
###	Host Tools
#######################################################################

tools : $(TOOLS)

$(TOOLS) $(HOST_OBJS) : CC=$(HOSTCC)

$(HOST_OBJS) : CFLAGS=-Wall -I. -g

$(sort $(HOST_OBJS)) : %.o : %.c
	$(CC) $(CFLAGS) $(TOOL_CFLAGS) -o $@ -c $< >> $(ERR) 2>&1

#######################################################################
###	Standard Dependencies
#######################################################################

# Provide a target for .config that will run 'configure' or abort if it
# does not exist.
ifneq ($(DOTCONFIG),)
$(DOTCONFIG):
	echo "No $(DOTCONFIG)" && exit 1
endif

#
# Symbolic links to the machine code.  Once set, code can reference
# 'mach' and 'include/mach' without knowing the specific machine type.
#
.mach:
	$(Q)echo "Setting symbolic link for machine source code..." && \
		touch .mach && ln -s $(MACHINE_DIR) mach

.include_mach:
	$(Q)echo "Setting symbolic link for machine include files..." && \
		touch .include_mach && cd include && ln -s $(MACHINE) mach

#
# Remake machine prototypes file.  This never happens by default.
#
protos : include/$(MACHINE)/protos.h

include/$(MACHINE)/protos.h :
	cproto -o $@ -I include -I include/sys $(MACHINE)/*.c

#
# Build online tarball release
#
tarball:
ifdef SYSTEM_MAJOR
ifdef SYSTEM_MINOR
	git ls-files -x '*.zip' | grep -v "^web" |\
		xargs tar zcvf release-$(SYSTEM_MAJOR).$(SYSTEM_MINOR).tar.gz
endif
endif

#
# Documentation (doxygen)
#
.PHONY : doxygen
doxygen: Doxyfile
	doxygen

tex:
	cd doc && makeinfo --no-split --no-headers --html -o freewpc.html freewpc.texi
	cd doc && makeinfo --html freewpc.texi
	cp -p doc/freewpc.html $(WEBROOT)/manual.html
	cp -a doc/freewpc/* $(WEBROOT)/manual

#
# For debugging the makefile settings
#
.PHONY : info
info:
	$(Q)echo "MACHINE : $(MACHINE)"
	$(Q)echo "PLATFORM : $(PLATFORM)"
	$(Q)echo "CPU = $(CPU)"
	$(Q)echo "GAME_ROM : $(BLDDIR)/$(GAME_ROM)"
	$(Q)echo "CC = $(CC)"
	$(Q)echo "GCC_VERSION = $(GCC_VERSION)"
	$(Q)echo "CFLAGS = $(CFLAGS)"
	$(Q)echo "TOOLS = $(TOOLS)"
	$(Q)echo "REQUIRED = $(REQUIRED)"
	$(Q)echo "PATH_REQUIRED = $(PATH_REQUIRED)"
	$(Q)echo "NUM_BLANK_PAGES = $(NUM_BLANK_PAGES)"
	$(Q)echo "CONFIG_DMD = $(CONFIG_DMD)"
	$(Q)echo "CONFIG_PIC = $(CONFIG_PIC)"
	$(Q)echo "CONFIG_FONT = $(CONFIG_FONT)"
	$(Q)echo "MACH_DESC = $(MACH_DESC)"
	$(Q)echo "HOST_OBJS = $(HOST_OBJS)"
	$(Q)echo "SCHED_FLAGS = $(SCHED_FLAGS)"
	$(Q)echo "NATIVE_PROG = $(NATIVE_PROG)"
	$(Q)echo "NATIVE_OBJS = $(NATIVE_OBJS)"
	$(Q)echo "C_OBJS = $(C_OBJS)"

.PHONY : areainfo
areainfo:
	@true $(foreach area,$(AREA_LIST),&& echo $(area) $(AREASIZE_$(area)))
	@true $(foreach page,$(PAGED_SECTIONS),&& echo $(page) 0x4000 $($(page)_SECTIONS))

callset.in :
	cat $(C_OBJS:.o=.c) | $(CC) -E $(CFLAGS) -DGENCALLSET - > callset.in


#
# 'make clean' does what you think.
#
.PHONY : clean
clean: clean_derived clean_build clean_gendefines clean_tools
	$(Q)for dir in `echo . kernel common fonts images test $(MACHINE_DIR) $(PLATFORM_DIR) platform/native cpu/$(CPU)`;\
		do echo "Cleaning in '$$dir' ..." && \
		pushd $$dir >/dev/null && rm -f $(TMPFILES) && \
		popd >/dev/null ; done

.PHONY : clean_derived
clean_derived:
	$(Q)for file in `echo mach include/mach` ;\
		do echo "Removing derived file $$file..." && \
		rm -f $$file; done && \
		rm -rf .mach .include_mach && \
		rm -f *.s *.i

.PHONY : clean_build
clean_build:
	$(Q)rm -f $(BLDDIR)/* && if [ -d $(BLDDIR) ]; then rmdir $(BLDDIR); fi

.PHONY : clean_tools
clean_tools:
	$(Q)rm -f $(HOST_OBJS) $(TOOLS)

.PHONY : show_objs
show_objs:
	$(Q)echo $(OBJS)
<|MERGE_RESOLUTION|>--- conflicted
+++ resolved
@@ -457,11 +457,7 @@
 $(eval $(call PAGE_ALLOC, 58, TEST))
 $(eval $(call PAGE_ALLOC, 58, MACHINE_TEST))
 $(eval $(call PAGE_ALLOC, 59, EVENT))
-<<<<<<< HEAD
 $(eval $(call PAGE_ALLOC, 59, FSM))
-=======
-$(eval $(call PAGE_ALLOC, 59, MACHINE_PAGED, MACHINE))
->>>>>>> cc09ee96
 $(eval $(call PAGE_ALLOC, 60, PAGED_MD, MD))
 $(eval $(call PAGE_ALLOC, 60, TEST2))
 $(eval $(call PAGE_ALLOC, 61, FONT))
