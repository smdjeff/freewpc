--- conflicted
+++ resolved
@@ -55,17 +55,10 @@
 __fastram__ U8 sol_timers[SOL_COUNT];
 
 /** Per solenoid duty-cycle mask.  This is an 8-bit value where a '1'
-<<<<<<< HEAD
-bit means to keep the solenoid on, and a '0' means to (temporarily)
-turn it off.  When the solenoid is enabled, this allows it to be
-duty cycled.  A value of 0xFF means 100% power, 0x55 means 50% power, etc.
-This value is ignored when the solenoid is disabled. */
-=======
 bit means to turn the solenoid on, and a '0' means to (temporarily)
 turn it off.  When the solenoid is enabled, this allows it to be
 duty cycled.  A value of 0xFF means 100% power, 0x55 means 50% power, etc.
 Each phase of the duty cycle is 4ms long. */
->>>>>>> a7216836
 U8 sol_duty_state[SOL_COUNT];
 
 /** The current bit of the duty cycle masks to be examined.  After each
