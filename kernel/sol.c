--- conflicted
+++ resolved
@@ -102,10 +102,7 @@
 U8 req_on_time;
 U8 req_duty_time;
 U8 req_duty_mask;
-<<<<<<< HEAD
-=======
 U8 req_inverted;
->>>>>>> 755a3df5
 
 #define SOL_REQ_QUEUE_LEN 8
 
@@ -151,10 +148,7 @@
 	req_on_time = 16;
 	req_duty_time = (sol_get_time (sol) - 1) * 16;
 	req_duty_mask = 0x3; /* 25% */
-<<<<<<< HEAD
-=======
 	req_inverted = sol_inverted (sol) ? 0xFF : 0x00;
->>>>>>> 755a3df5
 
 	/* Mark the request pending, so the update procedure will see it. */
 	sol_req_state = REQ_PENDING;
@@ -248,11 +242,7 @@
 		if (zc_get_timer () == 2)
 		{
 			sol_req_timer = req_on_time;
-<<<<<<< HEAD
-			*req_reg_write = *req_reg_read |= req_bit;
-=======
 			*req_reg_write = (*req_reg_read |= req_bit) ^ req_inverted;
->>>>>>> 755a3df5
 			sol_req_state = REQ_ON;
 		}
 	}
@@ -278,11 +268,7 @@
 				/* Switch to IDLE.  Ensure the coil is off.
 				Release any process waiting on this solenoid to
 				finish. */
-<<<<<<< HEAD
-				*req_reg_write = *req_reg_read &= ~req_bit;
-=======
 				*req_reg_write = (*req_reg_read &= ~req_bit) ^ req_inverted;
->>>>>>> 755a3df5
 				req_lock = 0;
 				sol_req_state = REQ_IDLE;
 			}
@@ -292,20 +278,12 @@
 			if ((sol_req_timer & sol_duty_mask) == 0)
 			{
 				/* Occasionally turn on the coil */
-<<<<<<< HEAD
-				*req_reg_write = *req_reg_read |= req_bit;
-=======
 				*req_reg_write = (*req_reg_read |= req_bit) ^ req_inverted;
->>>>>>> 755a3df5
 			}
 			else
 			{
 				/* Most of the time, keep it off */
-<<<<<<< HEAD
-				*req_reg_write = *req_reg_read &= ~req_bit;
-=======
 				*req_reg_write = (*req_reg_read &= ~req_bit) ^ req_inverted;
->>>>>>> 755a3df5
 			}
 		}
 	}
