--- conflicted
+++ resolved
@@ -3,20 +3,11 @@
 
 #define IRQS_PER_100MS 96
 
+U16 idle_ready_time;
+
 U8 idle_second_timer;
 
-<<<<<<< HEAD
-U16 idle_ready_time;
-=======
 U8 idle_10second_timer;
-
-
-/** Increment the number of idle ticks, every 8ms. */
-void idle_rtt (void)
-{
-	idle_8ms_ticks++;
-}
->>>>>>> d979124d
 
 
 /** Runs the idle function */
@@ -32,7 +23,6 @@
 		return;
 	}
 
-<<<<<<< HEAD
 	/* Throw the 100ms event */
 	callset_invoke (idle_every_100ms);
 
@@ -42,23 +32,14 @@
 	{
 		idle_second_timer -= 10;
 		callset_invoke (idle_every_second);
-=======
-		/* Throw the 1 second event if that has elapsed */
-		idle_second_timer++;
-		if (idle_second_timer >= 10)
+
+		/* Throw the 10 second event if that has elapsed */
+		idle_10second_timer++;
+		if (idle_10second_timer >= 10)
 		{
-			idle_second_timer -= 10;
-			callset_invoke (idle_every_second);
-
-			/* Throw the 10 second event if that has elapsed */
-			idle_10second_timer++;
-			if (idle_10second_timer >= 10)
-			{
-				idle_10second_timer -= 10;
-				callset_invoke (idle_every_ten_seconds);
-			}
+			idle_10second_timer -= 10;
+			callset_invoke (idle_every_ten_seconds);
 		}
->>>>>>> d979124d
 	}
 }
 
