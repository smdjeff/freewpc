/*
 * Copyright 2006, 2007, 2008 by Brian Dominy <brian@oddchange.com>
 *
 * This file is part of FreeWPC.
 *
 * FreeWPC is free software; you can redistribute it and/or modify
 * it under the terms of the GNU General Public License as published by
 * the Free Software Foundation; either version 2 of the License, or
 * (at your option) any later version.
 *
 * FreeWPC is distributed in the hope that it will be useful,
 * but WITHOUT ANY WARRANTY; without even the implied warranty of
 * MERCHANTABILITY or FITNESS FOR A PARTICULAR PURPOSE.  See the
 * GNU General Public License for more details.
 *
 * You should have received a copy of the GNU General Public License
 * along with FreeWPC; if not, write to the Free Software
 * Foundation, Inc., 51 Franklin St, Fifth Floor, Boston, MA  02110-1301  USA
 */

/**
 * \file
 * \brief Test mode infrastructure and test implementations
 *
 * The test mode system is comprised of a number of inter-related
 * modules.
 *
 * The heart of the module is the "window".  A window can be thought of
 * as a form that occupies the entire display.  Each window is an instance
 * of a "window class", which is defined by the window_ops structure.
 * The window class declares callbacks for various events, including
 * inputs (key presses) and focus change (new window created, etc.)
 * The module maintains a window stack, so that new windows can be
 * created temporarily and then popped off to return to the originating
 * point.
 *
 * A "menu" is an instance of a window, and adds the functionality
 * of hierarchical navigation.  A menu object can either represent an
 * item -- a leaf in the hierarchy representing some desired function,
 * or an actual menu which contains submenus/subitems.  The flags
 * field of the menu object denotes the type (M_MENU or M_ITEM).
 * Every menu object has a name, which is displayed at the top of the
 * window for the current menu or as the currently selected choice.
 * The up/down buttons change the active selection.  Enter/Escape
 * are used to move up and down the hierarchy.
 *
 * At the leaf nodes, the menu object contains the name of a window
 * class and instance data to be passed to its constructor (init function).
 * For true menus, this data is replaced by a reference to the selected
 * item.
 *
 * Two additional generic window types are defined at present.  The
 * browser window class is used as an item class to browse (read-only)
 * a set of numbered values.  The class provides some extensions that
 * can modify the way that each object is rendered when selected.
 *
 * The scroller window class is used to display an array of text
 * messages.  A scroller is implemented as a set of function pointers
 * to functions that render the text; the common code takes care
 * of drawing it to the DMD and handles the keypresses to change pages.
 *
 * At present, the test implementations are also included in this same
 * file, although for modularity's sake they should be moved elsewhere.
 */

#include <freewpc.h>
#include <window.h>
#include <test.h>
#include <format.h>
#include <coin.h>
#include <highscore.h>
#include <preset.h>


#undef CONFIG_TEST_DURING_GAME

/** win_top always points to the current window, or NULL if
 * no window is open. */
struct window *win_top;

/* Equivalent to (win_top != NULL), but as a byte, this can
 * be tested with a single instruction.
 * IDEA: these two variables could be overlapped into a union. */
__fastram__ U8 in_test;


/* The window stack keeps track of where you came from, so when you
 * exit a menu/window/whatever, you can go back to where you started.
 * There is a maximum depth here, which should be sufficient. */
struct window win_stack[8];


/** Push the first window onto the stack.  This ends any game in progress
 * marks 'in test'.  It also resets sound, display, and lamps. */
void window_push_first (void)
{
	in_test = 1;
#ifdef CONFIG_TEST_DURING_GAME
	if (!switch_poll_logical (SW_LEFT_BUTTON))
#endif
	{
		end_game ();
		/* Kill any other tasks still running */
		task_kill_all ();

		/* Reset sound, but delay a little to allow the reset
		 * to finish before we attempt to play the 'enter' sound
		 * later. */
		sound_reset ();
		task_sleep (TIME_100MS);
	}
	callset_invoke (test_start);
}


/** Pop the first window pushed, returning out of test mode */
void window_pop_first (void)
{
	dmd_alloc_low_clean ();
	dmd_show_low ();

	/* Delay before starting amode and actually
	 * exiting test mode; this keeps extra presses
	 * of the escape button from adding service credits. */
	task_sleep_sec (1);
#ifdef CONFIG_TEST_DURING_GAME
	if (!switch_poll_logical (SW_LEFT_BUTTON))
#endif
	{
		amode_start ();
	}
	in_test = 0;
}

/** Starts the window's thread function, if it exists. */
void window_start_thread (void)
{
	if (win_top->ops->thread)
	{
		task_recreate_gid (GID_WINDOW_THREAD, win_top->ops->thread);
		task_yield ();
	}
}


/** Stops the window's thread function, if it exists. */
void window_stop_thread (void)
{
	task_kill_gid (GID_WINDOW_THREAD);
}


/** Redraws the current window. */
void window_redraw (void)
{
	dmd_alloc_low_high ();
	dmd_clean_page_low ();
	window_call_op (win_top, draw);
}


/** Push a new window onto the stack */
void window_push (struct window_ops *ops, void *priv)
{
	window_stop_thread ();
	if (win_top == NULL)
	{
		window_push_first ();
		win_top = &win_stack[0];
	}
	else if (win_top < &win_stack[8])
	{
		win_top++;
	}
	else
	{
		nonfatal (ERR_WINDOW_STACK_OVERFLOW);
		return;
	}

	win_top->ops = ops;
	win_top->w_class.priv = priv;
	sound_send (SND_TEST_ENTER);
	window_call_op (win_top, init);
	window_start_thread ();
	window_redraw ();
}


/** Pop the current window off the stack */
void window_pop_quiet (void)
{
	if (win_top == NULL)
		return;

	window_stop_thread ();
	window_call_op (win_top, exit);

	if (win_top == &win_stack[0])
	{
#ifndef MACHINE_TEST_ONLY
		window_pop_first ();
		win_top = NULL;
#endif
	}
	else
	{
		win_top--;
		window_start_thread ();
		window_redraw ();
	}
}

void window_pop (void)
{
	if (win_top == NULL)
		return;
	sound_send (SND_TEST_ESCAPE);
	window_pop_quiet ();
}


/** Initialize the window subsystem */
void window_init (void)
{
	win_top = NULL;
}

void window_title (const char *title)
{
	font_render_string_center (&font_mono5, 64, 2, title);
}

void print_row_center (const font_t *f, U8 row)
{
	font_render_string_center (f, 64, row, sprintf_buffer);
}

/***************************************************/

extern struct menu main_menu;
extern struct window_ops menu_window;

/**********************************************************/

/* A window class for generic browsing.
 * You can customize this by copying the ops structure
 * and modifying the fields you need to. */

U8 browser_action;
U8 browser_last_selection_update;
void (*browser_item_number) (U8);
U8 browser_min;
U8 browser_max;

void browser_hex_item_number (U8 val)
{
	sprintf ("%02X", val);
}

void browser_decimal_item_number (U8 val)
{
	sprintf ("%d", val);
}

void browser_init (void)
{
	struct menu *m = win_top->w_class.priv;

	win_top->w_class.menu.self = m;
	menu_selection = 0;

	browser_action = 0;
	browser_last_selection_update = 0;
	browser_item_number = browser_hex_item_number;
	browser_min = 0;
	browser_max = 0xFF;
}

void browser_draw (void)
{
	struct menu *m = win_top->w_class.menu.self;

	window_title (m->name);

	if (browser_item_number)
	{
		(*browser_item_number) (menu_selection);
		font_render_string (&font_mono5, 4, 20, sprintf_buffer);
	}

	dmd_show_low ();
}

void browser_up (void)
{
	sound_send (SND_TEST_UP);
	menu_selection++;
	if (menu_selection > browser_max)
		menu_selection = browser_min;
}

void browser_down (void)
{
	sound_send (SND_TEST_DOWN);
	menu_selection--;
	if (menu_selection == 0xFF)
		menu_selection = browser_max;
}

struct window_ops browser_window = {
	INHERIT_FROM_BROWSER,
};

void browser_print_operation (const char *s)
{
	font_render_string_right (&font_mono5, 127, 20, s);
}

/**********************************************************/

/* A window class for adjustment browsing.
 * It supports all of the standard browser operations,
 * but the enter key can be used to go into edit mode
 * and change the value of the item.
 */

struct adjustment *browser_adjs;
U8 adj_edit_value;

struct adjustment_value integer_value = { 0, 0xFF, 1, decimal_render };
struct adjustment_value credit_count_value = { 0, 4, 1, decimal_render };
struct adjustment_value nonzero_integer_value = { 1, 0xFF, 1, decimal_render };
struct adjustment_value balls_per_game_value = { 1, 10, 1, decimal_render };
struct adjustment_value players_per_game_value = { 1, MAX_PLAYERS, 1, decimal_render };
struct adjustment_value max_eb_value = { 0, 10, 1, decimal_render };
struct adjustment_value on_off_value = { 0, 1, 1, on_off_render };
struct adjustment_value yes_no_value = { 0, 1, 1, yes_no_render };
struct adjustment_value game_restart_value = { 0, 2, 1, game_restart_render };
struct adjustment_value max_credits_value = { 5, 99, 1, decimal_render };
struct adjustment_value hs_reset_value = { 0, 80, 1, hs_reset_render };
struct adjustment_value clock_style_value = { 0, 1, 1, clock_style_render };
struct adjustment_value date_style_value = { 0, 1, 1, date_style_render };
struct adjustment_value score_value = { 0, 250, 10, decimal_render };
struct adjustment_value lang_value = { 0, 0, 0, lang_render };
struct adjustment_value replay_system_value = { 0, 1, 1, replay_system_render };
struct adjustment_value free_award_value = { 0, 4, 1, free_award_render };
struct adjustment_value percent_value = { 0, 100, 1, percent_render };

#ifndef MACHINE_REPLAY_SCORE_CHOICES
#define MACHINE_REPLAY_SCORE_CHOICES 250
#endif
#ifndef MACHINE_REPLAY_START_CHOICE
#define MACHINE_REPLAY_START_CHOICE 0
#endif
struct adjustment_value replay_score_value = {
	0, MACHINE_REPLAY_SCORE_CHOICES-1, 1, replay_score_render
};

struct adjustment_value max_tickets_value = { 0, 100, 1, decimal_render };
struct adjustment_value gi_power_saver_value = { 0, 60, 1, minutes_render };
struct adjustment_value power_saver_level_value = { 4, 7, 1, brightness_render };

struct adjustment standard_adjustments[] = {
	{ "BALLS PER GAME", &balls_per_game_value, 3, &system_config.balls_per_game },
	{ "MAX PLAYERS", &players_per_game_value, MAX_PLAYERS, &system_config.max_players },
	{ "TILT WARNINGS", &balls_per_game_value, 3, &system_config.tilt_warnings },
	{ "MAX E.B.", &max_eb_value, 5, &system_config.max_ebs },
	{ "MAX EB PER BIP", &max_eb_value, 4, &system_config.max_ebs_per_bip },
	{ "REPLAY SYSTEM", &replay_system_value, 0, &system_config.replay_system },
	{ "REPLAY PERCENT", &percent_value, 7, &system_config.replay_percent },
	{ "REPLAY START", &replay_score_value, MACHINE_REPLAY_START_CHOICE, &system_config.replay_start },
	{ "REPLAY LEVELS", &integer_value, 1, &system_config.replay_levels },
	{ "REPLAY 1 LEVEL", &replay_score_value, MACHINE_REPLAY_START_CHOICE, &system_config.replay_level[0] },
	{ "REPLAY 2 LEVEL", &replay_score_value, 0, &system_config.replay_level[1] },
	{ "REPLAY 3 LEVEL", &replay_score_value, 0, &system_config.replay_level[2] },
	{ "REPLAY 4 LEVEL", &replay_score_value, 0, &system_config.replay_level[3] },
	{ "REPLAY BOOST", &yes_no_value, NO, &system_config.replay_boost },
	{ "REPLAY AWARD", &free_award_value, FREE_AWARD_CREDIT, &system_config.replay_award },
	{ "SPECIAL AWARD", &free_award_value, FREE_AWARD_CREDIT, &system_config.special_award },
	{ "MATCH AWARD", &free_award_value, FREE_AWARD_CREDIT, &system_config.match_award },
	{ "EXTRA BALL TICKET", &yes_no_value, NO, &system_config.extra_ball_ticket },
	{ "MAX. TICKET/PLAYER" ,&max_tickets_value, 25, &system_config.max_tickets_per_player },
	{ "MATCH FEATURE", &percent_value, 7, &system_config.match_feature },
	{ "CUSTOM MESSAGE", &on_off_value, OFF, &system_config.custom_message },
	{ "LANGUAGE", &lang_value, 0, &system_config.language },
	{ "CLOCK STYLE", &clock_style_value, 0, &system_config.clock_style },
	{ "DATE STYLE", &date_style_value, 0, &system_config.date_style },
	{ "SHOW DATE/TIME", &yes_no_value, YES, &system_config.show_date_and_time },
	{ "ALLOW DIM ALLUM.", &yes_no_value, NO, &system_config.allow_dim_illum },
	{ "TOURNAMENT MODE", &yes_no_value, NO, &system_config.tournament_mode },
	{ "EURO. DIGIT SEP.", &yes_no_value, NO, &system_config.euro_digit_sep },
	{ "MIN. VOL. OVERRIDE", &integer_value, 8, &system_config.min_volume_control },
	{ "G.I. POWER SAVER", &gi_power_saver_value, 15, &system_config.gi_power_saver },
	{ "POWER SAVER LEVEL", &power_saver_level_value, 7, &system_config.power_saver_level },
	{ "TICKET EXP. BOARD", &yes_no_value, NO, &system_config.ticket_board },
	{ "NO BONUS FLIPS", &yes_no_value, YES, &system_config.no_bonus_flips },
	{ "GAME RESTART", &game_restart_value, GAME_RESTART_SLOW, &system_config.game_restart },
	{ "ALLOW CHASE BALL", &yes_no_value, YES, &system_config.allow_chase_ball },
	{ NULL, NULL, 0, NULL },
};


/* TODO - these really belong in feature_config.  They are not being
verified/initialized correctly because of this */
struct adjustment feature_adjustments[] = {
	/* The first few feature adjustments are provided by the core
	system but only enabled if the game supports it. */

	{ "BUY EXTRA BALL", &yes_no_value, NO, &system_config.buy_extra_ball },

#ifdef MACHINE_LAUNCH_SWITCH
	{ "TIMED PLUNGER", &on_off_value, OFF, &system_config.timed_plunger },
	{ "FLIPPER PLUNGER", &on_off_value, OFF, &system_config.flipper_plunger },
#endif

	{ "FAMILY MODE", &yes_no_value, NO, &system_config.family_mode },

#ifdef MACHINE_HAS_NOVICE_MODE
	{ "NOVICE MODE", &yes_no_value, NO, &system_config.novice_mode },
#endif

	{ "GAME MUSIC", &on_off_value, ON, &system_config.game_music },

#ifdef CONFIG_TIMED_GAME
	{ "TIMED GAME", &yes_no_value, YES, &system_config.timed_game },
#endif

	/* The game-specific feature adjustments go here. */
#ifdef MACHINE_FEATURE_ADJUSTMENTS
	MACHINE_FEATURE_ADJUSTMENTS
#endif
	{ NULL, NULL, 0, NULL },

};


struct adjustment pricing_adjustments[] = {
	{ "LEFT COIN UNITS", &nonzero_integer_value, 1, &price_config.coin_units[0] },
	{ "CENTER COIN UNITS", &nonzero_integer_value, 1, &price_config.coin_units[1] },
	{ "RIGHT COIN UNITS", &nonzero_integer_value, 1, &price_config.coin_units[2] },
	{ "4TH COIN UNITS", &nonzero_integer_value, 1, &price_config.coin_units[3] },
	{ "UNITS/CREDIT", &nonzero_integer_value, 2, &price_config.units_per_credit },
	{ "UNITS/BONUS", &integer_value, 0, &price_config.units_per_bonus },
	{ "BONUS CREDITS", &integer_value, 0, &price_config.bonus_credits },
	{ "MINIMUM UNITS", &integer_value, 1, &price_config.min_units },
	{ "COIN DOOR TYPE", &integer_value, 1, &price_config.coin_door_type },
	{ "COLLECTION TEXT", &integer_value, 1, &price_config.collection_text },
	{ "LEFT SLOT VALUE", &nonzero_integer_value, 1, &price_config.slot_values[0] },
	{ "CENTER SLOT VALUE", &nonzero_integer_value, 4, &price_config.slot_values[1] },
	{ "RIGHT SLOT VALUE", &nonzero_integer_value, 1, &price_config.slot_values[2] },
	{ "4TH SLOT VALUE", &nonzero_integer_value, 1, &price_config.slot_values[3] },
	{ "MAXIMUM CREDITS", &nonzero_integer_value, 10, &price_config.max_credits },

	/* When FREE_ONLY is defined, the option to set free play is removed from
	the menu entirely (by virtue of the null string).  The adjustment is still
	used for presets/factory reset and in this case, the default value of YES
	given here applies. */
#ifdef FREE_ONLY
	{ "", &yes_no_value, YES, &price_config.free_play },
#else
	{ "FREE PLAY", &yes_no_value, NO, &price_config.free_play },
#endif

	{ "HIDE COIN AUDITS", &yes_no_value, NO, NULL },
	{ "1-COIN BUY-IN", &yes_no_value, NO, &price_config.one_coin_buyin },
	{ "COIN METER UNITS", &integer_value, 0, &price_config.coin_meter_units },
	{ "DOLLAR BILL SLOT", &yes_no_value, NO, NULL },
	{ "MIN. COIN MSEC.", &nonzero_integer_value, 50, &price_config.min_coin_msec },
	{ "SLAMTILT PENALTY", &yes_no_value, YES, &price_config.slamtilt_penalty },
	{ "ALLOW HUNDREDTHS", &yes_no_value, NO, &price_config.allow_hundredths },
	{ "CREDIT FRACTION", &on_off_value, ON, &price_config.credit_fraction },
	{ NULL, NULL, 0, NULL },
};


struct adjustment hstd_adjustments[] = {
	{ "HIGHEST SCORES", &on_off_value, ON, &hstd_config.highest_scores },
	{ "H.S.T.D. AWARD", &on_off_value, ON, &hstd_config.hstd_award },
	{ "CHAMPION H.S.T.D.", &on_off_value, ON, &hstd_config.champion_hstd },
	{ "CHAMPION CREDITS", &credit_count_value, 2, &hstd_config.champion_credits },
	{ "H.S.T.D. 1 CREDITS", &credit_count_value, 1, &hstd_config.hstd_credits[0] },
	{ "H.S.T.D. 2 CREDITS", &credit_count_value, 1, &hstd_config.hstd_credits[1] },
	{ "H.S.T.D. 3 CREDITS", &credit_count_value, 1, &hstd_config.hstd_credits[2] },
	{ "H.S.T.D. 4 CREDITS", &credit_count_value, 1, &hstd_config.hstd_credits[3] },
	{ "H.S. RESET EVERY", &hs_reset_value, 12, &hstd_config.hs_reset_every },
	{ "BACKUP CHAMPION", &score_value, 0, NULL },
	{ "BACKUP H.S.T.D. 1", &score_value, 0, NULL },
	{ "BACKUP H.S.T.D. 2", &score_value, 0, NULL },
	{ "BACKUP H.S.T.D. 3", &score_value, 0, NULL },
	{ "BACKUP H.S.T.D. 4", &score_value, 0, NULL },
	{ NULL, NULL, 0, NULL },
};


struct adjustment printer_adjustments[] = {
	{ "COLUMN WIDTH", &integer_value, 72, &printer_config.column_width },
	{ "LINES PER PAGE", &integer_value, 60, &printer_config.lines_per_page },
	{ "PAUSE EVERY PAGE", &yes_no_value, NO, &printer_config.pause_every_page },
	{ "PRINTER TYPE", &integer_value, 0, &printer_config.printer_type },
	{ "SERIAL BAUD RATE", &integer_value, 0, &printer_config.serial_baud_rate },
	{ "SERIAL D.T.R.", &integer_value, 0, &printer_config.serial_dtr },
	{ "NSM STUB ONLY", &on_off_value, OFF, &printer_config.nsm_stub_only },
	{ "AUTO PRINTOUT", &on_off_value, OFF, &printer_config.auto_printout },
	{ "AUTO LINE FILL", &on_off_value, OFF, &printer_config.auto_line_fill },
	{ NULL, NULL, 0, NULL },
};


struct adjustment empty_adjustments[] = {
	{ "EMPTY ADJ. SET", &integer_value, 0, NULL },
	{ NULL, NULL, 0, NULL },
};


void adj_reset (struct adjustment *adjs)
{
	wpc_nvram_get ();
	while (adjs->name != NULL)
	{
		if (adjs->nvram)
		{
			*(adjs->nvram) = adjs->factory_default;
		}
		adjs++;
	}
	wpc_nvram_put ();
}


void adj_verify (struct adjustment *adjs)
{
	U8 val;

	while (adjs->name != NULL)
	{
		if (adjs->nvram)
		{
			val = *(adjs->nvram);
			if ((val < adjs->values->min) || (val > adjs->values->max))
			{
				wpc_nvram_get ();
				*(adjs->nvram) = adjs->factory_default;
				wpc_nvram_put ();
			}
		}
		adjs++;
	}
}

struct adjustment *adj_lookup;


void adj_prepare_lookup (struct adjustment *table)
{
	adj_lookup = table;
}


/** Render the name of the adjustment that is located at the given
protected memory address, and its current value, to the display.
If there is no match, nothing is printed. */
void adj_name_for_preset (U8 * const nvram, const U8 value)
{
	if (adj_lookup == NULL)
		return;

	/* Searching through all adjustments, and then printing was known
	to be slow at one point, so these sleeps were added.  It may not
	be necessary now that printing is done in assembly. */
	task_sleep (TIME_16MS);
	while (adj_lookup->nvram != NULL)
	{
		if (adj_lookup->nvram == nvram)
		{
			task_sleep (TIME_16MS);
			font_render_string_center (&font_mono5, 64, 16, adj_lookup->name);
			far_call_pointer (*adj_lookup->values->render, TEST2_PAGE, value);
			print_row_center (&font_mono5, 24);
			return;
		}
		adj_lookup++;
	}
}


void adj_reset_all (void)
{
	adj_reset (standard_adjustments);
	adj_reset (feature_adjustments);
	adj_reset (pricing_adjustments);
	adj_reset (hstd_adjustments);
	adj_reset (printer_adjustments);
}


void adj_verify_all (void)
{
	adj_verify (standard_adjustments);
	adj_verify (feature_adjustments);
	adj_verify (pricing_adjustments);
	adj_verify (hstd_adjustments);
	adj_verify (printer_adjustments);
}


void adj_browser_draw (void)
{
	struct adjustment *ad = browser_adjs + menu_selection;

	window_stop_thread ();

	sprintf ("%d. %s", menu_selection+1, ad->name);
	print_row_center (&font_mono5, 10);

	if (ad->nvram == NULL)
	{
		font_render_string_center (&font_mono5, 32, 21, "N/A");
		dmd_copy_low_to_high ();
	}
	else
	{
		if (ad->nvram && (browser_action != ADJ_EDITING))
			adj_edit_value = *(ad->nvram);

		if (adj_edit_value == ad->factory_default)
			font_render_string_center (&font_var5, 96, 21, "(FAC. DEFAULT)");
		dmd_copy_low_to_high ();

		if (ad->nvram)
			far_call_pointer (ad->values->render, TEST2_PAGE, adj_edit_value);

		font_render_string_center (&font_mono5, 32, 21, sprintf_buffer);
	}
	window_start_thread ();
}


void adj_browser_thread (void)
{
	for (;;)
	{
		if (browser_action == ADJ_EDITING)
			dmd_show_other ();
		else
			dmd_show_low ();
		task_sleep (TIME_100MS);
	}
}


void adj_browser_init (void)
{
	struct adjustment *ad;

	browser_init ();
	browser_action = ADJ_BROWSING;
	browser_min = 0;

	ad = browser_adjs = win_top->w_class.priv;

	/* Count the number of adjustments manually by stepping through
	 * the array of entries */
	browser_max = 0xFF;
	while (ad->name != NULL)
	{
		browser_max++;
		ad++;
	}
	if (browser_max == 0xFF)
	{
		/* No adjustments were defined in this menu. */
		browser_adjs = empty_adjustments;
		browser_max = 0;
	}
}


void adj_browser_enter (void)
{
	if ((browser_action == ADJ_BROWSING) &&
		 (browser_adjs[menu_selection].nvram != NULL))
	{
		adj_edit_value = *(browser_adjs[menu_selection].nvram);
		browser_action = ADJ_EDITING;
		sound_send (SND_TEST_ENTER);
	}
	else if (browser_action == ADJ_EDITING)
	{
		/* TODO - confirmation of changes not done yet */
		if (*(browser_adjs[menu_selection].nvram) != adj_edit_value)
		{
			/* Modify the adjustment */
			wpc_nvram_get ();
			*(browser_adjs[menu_selection].nvram) = adj_edit_value;
			wpc_nvram_put ();
			adj_modified ();
			sound_send (SND_TEST_CONFIRM);
		}
		browser_action = ADJ_BROWSING;
	}
}


void adj_browser_escape (void)
{
	if (browser_action == ADJ_EDITING)
	{
		/* abort */
		if (adj_edit_value != *(browser_adjs[menu_selection].nvram))
			sound_send (SND_TEST_ABORT);
		browser_action = ADJ_BROWSING;
	}
	else
	{
		window_pop ();
	}
}


void adj_browser_up (void)
{
	if (browser_action == ADJ_BROWSING)
	{
		do {
			browser_up ();
		} while (!*browser_adjs[menu_selection].name);
	}
	else if (browser_action == ADJ_EDITING)
	{
		sound_send (SND_TEST_UP);
		if (adj_edit_value < browser_adjs[menu_selection].values->max)
			adj_edit_value += browser_adjs[menu_selection].values->step;
		else
			adj_edit_value = browser_adjs[menu_selection].values->min;
	}
}


void adj_browser_down (void)
{
	if (browser_action == ADJ_BROWSING)
	{
		do {
			browser_down ();
		} while (!*browser_adjs[menu_selection].name);
	}
	else if (browser_action == ADJ_EDITING)
	{
		sound_send (SND_TEST_DOWN);
		if (adj_edit_value > browser_adjs[menu_selection].values->min)
			adj_edit_value -= browser_adjs[menu_selection].values->step;
		else
			adj_edit_value = browser_adjs[menu_selection].values->max;
	}
}


#define INHERIT_FROM_ADJ_BROWSER \
	INHERIT_FROM_BROWSER, \
	.init = adj_browser_init, \
	.draw = adj_browser_draw, \
	.enter = adj_browser_enter, \
	.escape = adj_browser_escape, \
	.up = adj_browser_up, \
	.down = adj_browser_down, \
	.thread = adj_browser_thread

struct window_ops adj_browser_window = {
	INHERIT_FROM_ADJ_BROWSER,
};

/*****************************************************/

struct audit *browser_audits;

audit_t default_audit_value;


struct audit main_audits[] = {
	{ "TOTAL EARNINGS", AUDIT_TYPE_TOTAL_EARNINGS, &default_audit_value },
	{ "RECENT EARNINGS", AUDIT_TYPE_NONE, NULL },
	{ "FREEPLAY PERCENT", AUDIT_TYPE_NONE, NULL },
	{ "AVG. BALL TIME", AUDIT_TYPE_NONE, NULL },
	{ "TIME PER CREDIT", AUDIT_TYPE_SECS, &default_audit_value },
	{ "TOTAL PLAYS", AUDIT_TYPE_INT, &system_audits.total_plays },
	{ "REPLAY AWARDS", AUDIT_TYPE_INT, &system_audits.replays },
	{ "PERCENT REPLAYS", AUDIT_TYPE_GAME_PERCENT, &system_audits.replays },
	{ "EXTRA BALLS", AUDIT_TYPE_INT, &system_audits.extra_balls_awarded },
	{ "PERCENT EX. BALL", AUDIT_TYPE_GAME_PERCENT, &system_audits.extra_balls_awarded },
	{ NULL, AUDIT_TYPE_NONE, NULL },
};

struct audit earnings_audits[] = {
	{ "RECENT EARNINGS", AUDIT_TYPE_TOTAL_EARNINGS, &default_audit_value },
	{ "RECENT LEFT SLOT", AUDIT_TYPE_INT, &system_audits.coins_added[0] },
	{ "RECENT CENTER SLOT", AUDIT_TYPE_INT, &system_audits.coins_added[1] },
	{ "RECENT RIGHT SLOT", AUDIT_TYPE_INT, &system_audits.coins_added[2] },
	{ "RECENT 4TH SLOT", AUDIT_TYPE_INT, &system_audits.coins_added[3] },
	{ "RECENT PAID CREDITS", AUDIT_TYPE_INT, &system_audits.paid_credits },
	{ "RECENT SERV. CRED.", AUDIT_TYPE_INT, &system_audits.service_credits },
	{ NULL, AUDIT_TYPE_NONE, NULL },
};


struct audit standard_audits[] = {
	{ "GAMES STARTED", AUDIT_TYPE_INT, &system_audits.games_started },
	{ "TOTAL PLAYS", AUDIT_TYPE_INT, &system_audits.total_plays },
	{ "TOTAL FREE PLAYS", AUDIT_TYPE_INT, &system_audits.total_free_plays },
	{ "FREEPLAY PERCENT", AUDIT_TYPE_GAME_PERCENT, &system_audits.total_free_plays },
	{ "REPLAY AWARDS", AUDIT_TYPE_INT, &system_audits.replays },
	{ "PERCENT REPLAYS", AUDIT_TYPE_GAME_PERCENT, &system_audits.replays },
	{ "SPECIAL AWARDS", AUDIT_TYPE_INT, &system_audits.specials },
	{ "PERCENT SPECIAL", AUDIT_TYPE_GAME_PERCENT, &system_audits.specials },
	{ "MATCH AWARDS", AUDIT_TYPE_INT, &system_audits.match_credits },
	{ "PERCENT MATCH", AUDIT_TYPE_GAME_PERCENT, &system_audits.match_credits },
	{ "EXTRA BALLS", AUDIT_TYPE_INT, &system_audits.extra_balls_awarded },
	{ "PERCENT EX. BALL", AUDIT_TYPE_GAME_PERCENT, &system_audits.extra_balls_awarded },
	{ "TILTS", AUDIT_TYPE_INT, &system_audits.tilts },
	{ "LEFT DRAINS", AUDIT_TYPE_INT, &system_audits.left_drains },
	{ "RIGHT DRAINS", AUDIT_TYPE_INT, &system_audits.right_drains },
	{ "CENTER DRAINS", AUDIT_TYPE_INT, &system_audits.center_drains },
	{ "POWER UPS", AUDIT_TYPE_INT, &system_audits.power_ups },
	{ "SLAM TILTS", AUDIT_TYPE_INT, &system_audits.slam_tilts },
	{ "PLUMB BOB TILTS", AUDIT_TYPE_INT, &system_audits.plumb_bob_tilts },
	{ "FATAL ERRORS", AUDIT_TYPE_INT, &system_audits.fatal_errors },
	{ "NON-FATAL ERRORS", AUDIT_TYPE_INT, &system_audits.non_fatal_errors },
	{ "LEFT FLIPPER", AUDIT_TYPE_INT, &system_audits.left_flippers },
	{ "RIGHT FLIPPER", AUDIT_TYPE_INT, &system_audits.right_flippers },
	{ "TROUGH RESCUE", AUDIT_TYPE_INT, &system_audits.trough_rescues },
	{ "CHASE BALLS", AUDIT_TYPE_INT, &system_audits.chase_balls },
	{ "LOCKUP 1 ADDR", AUDIT_TYPE_INT, &system_audits.lockup1_addr },
	{ "LOCKUP 1 PID/LEF", AUDIT_TYPE_INT, &system_audits.lockup1_pid_lef },
	{ NULL, AUDIT_TYPE_NONE, NULL },
};


void audit_browser_init (void)
{
	struct audit *aud;

	browser_init ();

	aud = browser_audits = win_top->w_class.priv;

	/* Count the number of adjustments manually by stepping through
	 * the array of entries */
	browser_min = 0;
	browser_max = -1;
	while (aud->name != NULL)
	{
		browser_max++;
		aud++;
	}
}

void audit_browser_draw (void)
{
	struct audit *aud = browser_audits + menu_selection;

	sprintf ("%d. %s", menu_selection+1, aud->name);
	print_row_center (&font_mono5, 10);

	if (aud->nvram)
	{
		render_audit (*(aud->nvram), aud->format);
		font_render_string_center (&font_mono5, 32, 21, sprintf_buffer);
	}

	dmd_show_low ();
}


#define INHERIT_FROM_AUDIT_BROWSER \
	INHERIT_FROM_BROWSER, \
	.init = audit_browser_init, \
	.draw = audit_browser_draw

struct window_ops audit_browser_window = {
	INHERIT_FROM_AUDIT_BROWSER,
};


/*****************************************************/

/* A window class for a confirmation screen.
 * A customizable message is displayed, with the
 * choice to confirm (start) or abort (escape).
 * The action taken on confirmation is also
 * customizable.
 */

U8 confirm_timer;

void confirm_init (void)
{
	confirm_timer = 7;
}

void confirm_draw (void)
{
	struct menu *m = (win_top-1)->w_class.priv;
	U8 sel = (win_top-1)->w_class.menu.selected;
	m = m->var.submenus[sel];

	sprintf ("%d", confirm_timer);
	font_render_string_left (&font_mono5, 1, 1, sprintf_buffer);
	font_render_string_right (&font_mono5, 127, 1, sprintf_buffer);

	window_title (m->name);
	font_render_string_center (&font_var5, 64, 18, "PRESS ENTER TO CONFIRM");
	font_render_string_center (&font_var5, 64, 24, "PRESS ESCAPE TO CANCEL");

	dmd_show_low ();
}

void confirm_enter (void)
{
	window_stop_thread ();
	dmd_alloc_low_clean ();
	font_render_string_center (&font_mono5, 64, 10, "SAVING NEW");
	font_render_string_center (&font_mono5, 64, 20, "ADJUSTMENT VALUE");
	dmd_show_low ();
	sound_send (SND_TEST_CONFIRM);
	task_sleep_sec (2);
	window_pop_quiet ();
}

void confirm_escape (void)
{
	window_stop_thread ();
	dmd_alloc_low_clean ();
	font_render_string_center (&font_mono5, 64, 10, "ESCAPE PRESSED");
	font_render_string_center (&font_mono5, 64, 20, "CHANGE IGNORED");
	dmd_show_low ();
	sound_send (SND_TEST_ABORT);
	task_sleep_sec (2);
	window_pop_quiet ();
}

void confirm_thread (void)
{
	while (confirm_timer > 0)
	{
		sound_send (SND_TEST_HSRESET);
		task_sleep_sec (1);
		confirm_timer--;
		dmd_alloc_low_clean ();
		confirm_draw ();
	}
	task_sleep (TIME_100MS * 5);
	window_pop_quiet ();
	task_exit ();
}

#define INHERIT_FROM_CONFIRM_WINDOW \
	DEFAULT_WINDOW, \
	.init = confirm_init, \
	.draw = confirm_draw, \
	.enter = confirm_enter, \
	.escape = confirm_escape, \
	.thread = confirm_thread

struct window_ops confirm_window = {
	INHERIT_FROM_CONFIRM_WINDOW,
};


/*****************************************************/

/* A window class for actual menus */

/** Return the number of items in a menu, by iterating
through the array of them until a NULL pointer is seen. */
static U8 count_submenus (struct menu *m)
{
	U8 count = 0;
	struct menu **submenus = m->var.submenus;
	if (submenus == NULL)
		return 0;
	while (*submenus != 0)
	{
		submenus++;
		count++;
	}
	return (count);
}


void menu_init (void)
{
	struct menu *m = win_top->w_class.priv;

	win_top->w_class.menu.self = m;
	win_top->w_class.menu.parent = NULL;
	menu_selection = 0;
}


/** The draw function for any menu. */
void menu_draw (void)
{
	struct menu *m = win_top->w_class.menu.self;
	struct menu **subm;
	U8 *sel = &win_top->w_class.menu.selected;

	/* First print the name of the menu itself */
	font_render_string (&font_mono5, 8, 4, m->name);

	/* Now try to print the current item.  *sel is the
	index to the item that is currently selected. */
	subm = m->var.submenus;
	if (subm != NULL)
	{
		/* For compatibility with real WPC games, the top-level
		menus are prefixed by a letter (the first letter in the
		naem of the item) instead of a number. */
		if (subm[*sel]->flags & M_LETTER_PREFIX)
		{
			sprintf ("%c. %s", subm[*sel]->name[0], subm[*sel]->name);
		}
		else
		{
			sprintf ("%d. %s", (*sel)+1, subm[*sel]->name);
		}
		font_render_string (&font_mono5, 8, 14, sprintf_buffer);
	}
	else
	{
		/* error : no submenus defined */
	}
	dmd_show_low ();
}


void menu_enter (void)
{
	struct menu *m = win_top->w_class.menu.self;
	U8 sel = win_top->w_class.menu.selected;

	m = m->var.submenus[sel];
	if (m->flags & M_MENU)
	{
		/* Enter on a menu item causes that menu to become active. */
		window_push (&menu_window, m);
	}
	else
	{
		struct window_ops *ops = m->var.subwindow.ops;
		/* Enter on a non-menu item pushes the window as declared by
		the item. */
		if (ops != NULL)
		{
			window_push (ops, m->var.subwindow.priv ? m->var.subwindow.priv : m);
		}
		else
		{
			/* Sound an error if a non-menu item is selected, but there is
			no window operations structure for it. */
			sound_send (SND_TEST_ABORT);
		}
	}
}

void menu_up (void)
{
	struct menu *m = win_top->w_class.menu.self;
	U8 *sel = &win_top->w_class.menu.selected;

	sound_send (SND_TEST_UP);
	(*sel)++;
	if ((*sel) >= count_submenus (m))
		*sel = 0;
}

void menu_down (void)
{
	struct menu *m = win_top->w_class.menu.self;
	U8 *sel = &win_top->w_class.menu.selected;

	sound_send (SND_TEST_DOWN);
	(*sel)--;
	if ((*sel) == 0xFF)
	{
		*sel = count_submenus (m);
		if (*sel > 0)
			(*sel)--;
	}
}


void menu_left_flipper_task (void)
{
	task_sleep (TIME_66MS);
	if (!switch_poll_logical (SW_RIGHT_BUTTON))
		menu_down ();
	else
		window_pop ();
	task_exit ();
}

void menu_right_flipper_task (void)
{
	task_sleep (TIME_66MS);
	if (!switch_poll_logical (SW_LEFT_BUTTON))
		menu_up ();
	else
		window_pop ();
	task_exit ();
}


void menu_left_flipper (void)
{
	task_create_gid1 (GID_MENU_FLIPPER, menu_left_flipper_task);
}

void menu_right_flipper (void)
{
	task_create_gid1 (GID_MENU_FLIPPER, menu_right_flipper_task);
}

struct window_ops menu_window = {
	DEFAULT_WINDOW,
	.init = menu_init,
	.draw = menu_draw,
	.enter = menu_enter,
	.up = menu_up,
	.down = menu_down,
	.left = menu_left_flipper,
	.right = menu_right_flipper,
	.start = menu_enter,
};

/**********************************************************/

/* The test mode menus */

/*******************  Font Test  ************************/

U8 font_test_offset;

U8 font_test_char_width;

extern __fastram__ U8 font_height;

const font_t *font_test_lookup (void)
{
	extern const font_t *font_table[];
	return font_table[menu_selection];
}

char font_test_alphabet[] = "ABCDEFGHIJKLMNOPQRSTUVWXYZ0123456789";


void font_test_init (void)
{
	browser_init ();
	browser_max = MAX_FONTS-1; /* set to highest valid font number */
	font_test_offset = 0;
	font_test_char_width = 8;
}


void font_test_change (void)
{
	const font_t *font = font_test_lookup ();
	extern U8 font_width;

	font_lookup_char (font, 'A');
	if (font_width == 0)
	{
		if (font_test_offset < 26)
			font_test_offset = 26;
		font_lookup_char (font, '0');
	}
	font_width++;

	switch (font_width)
	{
		case 4: case 5: case 6:
			font_test_char_width = 20;
			break;
		case 7: case 8:
			font_test_char_width = 15;
			break;
		case 9: case 10:
			font_test_char_width = 12;
			break;
		case 11: case 12:
			font_test_char_width = 10;
			break;
		case 13: case 14:
			font_test_char_width = 8;
			break;
		default:
			font_test_char_width = 7;
			break;
	}
}


void font_test_draw (void)
{
	const font_t *font;

	sprintf ("FONT %d", menu_selection+1);
	font_render_string_left (&font_mono5, 0, 1, sprintf_buffer);
	sprintf_far_string (names_of_fonts + menu_selection);
	font_render_string_right (&font_mono5, 127, 1, sprintf_buffer);
	dmd_draw_horiz_line ((U16 *)dmd_low_buffer, 8);

<<<<<<< HEAD
	sprintf ("%*s", font_test_char_width, font_test_alphabet + font_test_offset);
	print_row_center (font, 20);
=======
	font = font_test_lookup ();
	font_test_change ();
	if (font_height < 8)
	{
		sprintf ("%*s", font_test_char_width, font_test_alphabet + font_test_offset);
		font_render_string_center (font, 64, 16, sprintf_buffer);
		task_dispatching_ok = TRUE;
		if (font_test_offset < 20)
		{
			sprintf ("%*s", font_test_char_width, font_test_alphabet + font_test_offset + font_test_char_width);
			font_render_string_center (font, 64, 26, sprintf_buffer);
		}
	}
	else
	{
		sprintf ("%*s", font_test_char_width, font_test_alphabet + font_test_offset);
		font_render_string_center (font, 64, 21, sprintf_buffer);
	}
>>>>>>> 530c0201
	dmd_show_low ();
}

void font_test_left (void)
{
	bounded_decrement (font_test_offset, 0);
	font_test_change ();
	sound_send (SND_TEST_CHANGE);
}

void font_test_right (void)
{
	bounded_increment (font_test_offset, sizeof (font_test_alphabet) - font_test_char_width - 1);
	font_test_change ();
	sound_send (SND_TEST_CHANGE);
}

struct window_ops font_test_window = {
	INHERIT_FROM_BROWSER,
	.init = font_test_init,
	.draw = font_test_draw,
	.left = font_test_left,
	.right = font_test_right,
};


struct menu dev_font_test_item = {
	.name = "FONT TEST",
	.flags = M_ITEM,
	.var = { .subwindow = { &font_test_window, NULL } },
};

/**********************************************************/

struct deff_leff_ops {
	void (*start) (U8 id);
	void (*stop) (U8 id);
	bool (*is_running) (U8);
};

struct deff_leff_ops *deff_leff_test_ops;
bool deff_leff_last_active;

static bool deff_test_running (U8 id)
{
	return (deff_get_active () == id);
}

struct deff_leff_ops dev_deff_ops = {
	.start = deff_start,
	.stop = deff_stop,
	.is_running = deff_test_running,
};

struct deff_leff_ops dev_leff_ops = {
	.start = leff_start,
	.stop = leff_stop,
	.is_running = leff_running_p,
};


/** A thread for updating the currently running deff or leff.
This thread polls the currently selected item and updates the
display accordingly. */
void deff_leff_thread (void)
{
	bool is_active = deff_leff_test_ops->is_running (menu_selection);
	deff_leff_last_active = !is_active;
	window_redraw ();

	for (;;)
	{
		if (is_active != deff_leff_last_active)
		{
			if (deff_leff_test_ops == &dev_deff_ops)
			{
				if (is_active == FALSE)
				{
					window_redraw ();
					sprintf_far_string (names_of_deffs + menu_selection);
					print_row_center (&font_var5, 12);
					browser_print_operation ("STOPPED");
				}
			}
			else
			{
				window_redraw ();
				sprintf_far_string (names_of_leffs + menu_selection);
				print_row_center (&font_var5, 12);
				if (is_active == TRUE)
					browser_print_operation ("RUNNING");
				else
					browser_print_operation ("STOPPED");
			}
		}
		deff_leff_last_active = is_active;
		task_sleep (TIME_200MS);
		is_active = deff_leff_test_ops->is_running (menu_selection);
	}
}


void deff_leff_init (void)
{
	extern struct menu dev_deff_test_item;
	struct menu *m = win_top->w_class.priv;

	browser_init ();
	browser_min = 1;
	browser_item_number = browser_decimal_item_number;

	if (m == &dev_deff_test_item)
	{
		deff_leff_test_ops = &dev_deff_ops;
		browser_max = MAX_DEFFS-1;
	}
	else
	{
		deff_leff_test_ops = &dev_leff_ops;
		browser_max = MAX_LEFFS-1;
	}
	deff_leff_last_active = FALSE;
}

void deff_leff_up (void) { browser_up (); deff_leff_last_active++; }
void deff_leff_down (void) { browser_down (); deff_leff_last_active++; }

void deff_leff_enter (void)
{
	deff_leff_last_active = 0x55;
	if (deff_leff_test_ops->is_running (menu_selection))
	{
		/* deff/leff already running, so stop it */
		deff_leff_test_ops->stop (menu_selection);
		sound_send (SND_TEST_ESCAPE);
	}
	else
	{
		/* deff/leff not running, so start it */
		deff_leff_test_ops->start (menu_selection);
		sound_send (SND_TEST_ENTER);
	}
	deff_leff_last_active++;
}

void deff_leff_exit (void)
{
	/* Note : escaping out of a running deff in test mode
	has been known to cause a crash, but this hasn't been
	seen in a while. */
	deff_stop_all ();
	leff_stop_all ();
}

struct window_ops deff_leff_window = {
	INHERIT_FROM_BROWSER,
	.init = deff_leff_init,
	.thread = deff_leff_thread,
	.enter = deff_leff_enter,
	.up = deff_leff_up,
	.down = deff_leff_down,
	.exit = deff_leff_exit,
};

struct menu dev_deff_test_item = {
	.name = "DISPLAY EFFECTS",
	.flags = M_ITEM,
	.var = { .subwindow = { &deff_leff_window, NULL } },
};

struct menu dev_leff_test_item = {
	.name = "LAMP EFFECTS",
	.flags = M_ITEM,
	.var = { .subwindow = { &deff_leff_window, NULL } },
};

/******* Display Stress Test ***************/


void deff_stress_thread (void)
{
	U8 dn;
	U8 start_stop_flag;
	U8 delay;

	/* The deff stress test continuously starts and stops
	display effects randomly. */
	for (;;)
	{
		do {
			dn = random_scaled (MAX_DEFFS);
		} while (dn == DEFF_NULL);
		start_stop_flag = random_scaled (2);
		delay = random_scaled (TIME_200MS);
		delay += TIME_33MS;

		if (start_stop_flag)
		{
			deff_start (dn);
		}
		else
		{
			deff_stop (dn);
		}

		task_sleep (delay);
	}
}

struct window_ops deff_stress_window = {
	DEFAULT_WINDOW,
	.thread = deff_stress_thread,
	.exit = deff_stop_all,
};

struct menu dev_deff_stress_test_item = {
	.name = "DEFF STRESS TEST",
	.flags = M_ITEM,
	.var = { .subwindow = { &deff_stress_window, NULL } },
};


/************ Symbol Test *****************/

void symbol_test_init (void)
{
	browser_init ();
	browser_min = 1;
	browser_max = BM_LAST-1;
}

void symbol_test_draw (void)
{
	union dmd_coordinate coord;

	browser_draw ();
	coord.x = 96;
	coord.y = 20;
	bitmap_draw (coord, menu_selection);
}

struct window_ops symbol_test_window = {
	INHERIT_FROM_BROWSER,
	.init = symbol_test_init,
	.draw = symbol_test_draw,
};

struct menu symbol_test_item = {
	.name = "SYMBOL BROWSER",
	.flags = M_ITEM,
	.var = { .subwindow = { &symbol_test_window, NULL } },
};



/*********** Lampsets **********************/

U8 lamplist_update_mode;
U8 lamplist_update_speed;

void lamplist_init (void)
{
	browser_init ();
	browser_min = 1;
	browser_max = MAX_LAMPLIST-1;
	browser_item_number = browser_decimal_item_number;
	lamplist_update_mode = 0;
	lamplist_update_speed = TIME_100MS;
	lamp_all_off ();
}


void lamplist_draw (void)
{
	browser_draw ();
	sprintf_far_string (names_of_lamplists + menu_selection);
	print_row_center (&font_var5, 12);

	sprintf ("SPEED %d", lamplist_update_speed);
	font_render_string_center (&font_var5, 48, 21, sprintf_buffer);

	switch (lamplist_update_mode)
	{
		case 0: sprintf ("ENABLE"); break;
		case 1: sprintf ("TOGGLE"); break;
		case 2: sprintf ("STEP UP"); break;
		case 3: sprintf ("STEP DOWN"); break;
		case 4: sprintf ("BUILD UP"); break;
		case 5: sprintf ("BUILD DOWN"); break;
		case 6: sprintf ("ROTATE NEXT"); break;
		case 7: sprintf ("ROTATE PREV"); break;
	}
	font_render_string_center (&font_var5, 94, 21, sprintf_buffer);

	/* Restart the update thread so that the old lamps are
	cleared before the new effect is started */
	window_start_thread ();
}


void lamplist_update (void)
{
	lamp_all_off ();
#if 0
	if (lamplist_update_mode >= 6)
	{
		U8 *lamp = lamplist_first_entry (menu_selection);
		lamp_on (*lamp);
		lamp = lamplist_next_entry (menu_selection, lamp);
		lamp_on (*lamp);
	}
#endif
	for (;;)
	{
		switch (lamplist_update_mode)
		{
<<<<<<< HEAD
			case 0: 
				lamplist_apply (menu_selection, lamp_on); 
				task_sleep (TIME_166MS);
=======
			case 0:
				lamp_all_off ();
				lamplist_apply (menu_selection, lamp_on);
>>>>>>> 530c0201
				break;
			case 1: lamplist_apply (menu_selection, lamp_toggle);
				task_sleep (TIME_166MS);
				break;
			case 2: lamplist_step_increment (menu_selection, lamp_matrix);
				break;
			case 3: lamplist_step_decrement (menu_selection, lamp_matrix);
				break;
			case 4: lamplist_build_increment (menu_selection, lamp_matrix);
				break;
			case 5: lamplist_build_decrement (menu_selection, lamp_matrix);
				break;
			case 6: lamplist_rotate_next (menu_selection, lamp_matrix);
				break;
			case 7: lamplist_rotate_previous (menu_selection, lamp_matrix);
				break;
		}
		task_sleep (lamplist_update_speed);
	}
}

void lamplist_test_slower (void)
{
	if (lamplist_update_speed > 1)
		lamplist_update_speed--;
}

void lamplist_test_faster (void)
{
	lamplist_update_speed++;
}

void lamplist_test_mode_change (void)
{
	lamplist_update_mode++;
	if (lamplist_update_mode == 8)
		lamplist_update_mode = 0;
}

struct window_ops dev_lamplist_window = {
	INHERIT_FROM_BROWSER,
	.init = lamplist_init,
	.exit = lamp_all_off,
	.draw = lamplist_draw,
	.thread = lamplist_update,
	.left = lamplist_test_slower,
	.right = lamplist_test_faster,
	.enter = lamplist_test_mode_change,
};

struct menu dev_lamplist_test_item = {
	.name = "LAMPLISTS",
	.flags = M_ITEM,
	.var = { .subwindow = { &dev_lamplist_window, NULL } },
};

/*********** Ball Devices **********************/


void dev_balldev_test_init (void)
{
	browser_init ();
	browser_max = NUM_DEVICES-1;
}

void dev_balldev_test_draw (void)
{
	device_t *dev;
	char *s;

	dev = &device_table[menu_selection];
	if (likely (dev && dev->props))
	{
		sprintf ("DEV %d. %s", menu_selection, dev->props->name);
<<<<<<< HEAD
		print_row_center (&font_var5, 2);
	
=======
		font_render_string_center (&font_var5, 64, 2, sprintf_buffer);

>>>>>>> 530c0201
		sprintf ("COUNT %d/%d", dev->actual_count, dev->size);
		font_render_string (&font_var5, 4, 7, sprintf_buffer);

		sprintf ("HOLD %d", dev->max_count);
		font_render_string (&font_var5, 4, 13, sprintf_buffer);

		sprintf ("SOL %d", dev->props->sol+1);
		font_render_string (&font_var5, 4, 19, sprintf_buffer);

		sprintf ("COUNTED %d", counted_balls);
		font_render_string (&font_var5, 64, 7, sprintf_buffer);

		sprintf ("MISSING %d", missing_balls);
		font_render_string (&font_var5, 64, 13, sprintf_buffer);

		sprintf ("LIVE/LOCKS %d/%d", live_balls, kickout_locks);
		font_render_string (&font_var5, 64, 19, sprintf_buffer);

		switch (browser_action)
		{
			case 0: default: s = "EJECT 1"; break;
			case 1: s = "EJECT ALL"; break;
			case 2: s = "ENABLE LOCK"; break;
			case 3: s = "DISABLE LOCK"; break;
		}
		font_render_string_center (&font_mono5, 64, 28, s);
	}

	dmd_show_low ();
}


void dev_balldev_test_thread (void)
{
	U8 last_count = 0;
	device_t *last_dev = &device_table[menu_selection];
	U8 i;

	for (;;)
	{
		device_t *dev = &device_table[menu_selection];

		for (i=0; i < 8; i++)
		{
			if ((last_count != dev->actual_count) &&
				(last_dev == dev))
			{
				sound_send (SND_TEST_CHANGE);
				dmd_alloc_low_clean ();
				dev_balldev_test_draw ();
			}
			else if (i == 7)
			{
				dmd_alloc_low_clean ();
				dev_balldev_test_draw ();
			}
			last_count = dev->actual_count;
			last_dev = dev;
			task_sleep (TIME_66MS);
		}

#if defined(MACHINE_LAUNCH_SOLENOID) && defined(MACHINE_LAUNCH_SWITCH)
		if (switch_poll (MACHINE_LAUNCH_SWITCH))
		{
			sol_pulse (MACHINE_LAUNCH_SOLENOID);
		}
#endif
	}
}

void dev_balldev_test_enter (void)
{
	device_t *dev = &device_table[menu_selection];
	if ((dev == NULL) || (dev->props == NULL))
		return;
	sound_send (SND_TEST_CHANGE);
	switch (browser_action)
	{
		case 0:
			device_request_kick (dev);
			break;
		case 1:
			device_request_empty (dev);
			break;
		case 2:
			device_enable_lock (dev);
			break;
		case 3:
			device_disable_lock (dev);
			break;
	}
}

void dev_balldev_test_change (void)
{
	browser_action++;
	if (browser_action == 4)
		browser_action = 0;
	sound_send (SND_TEST_CHANGE);
	dev_balldev_test_draw ();
}

struct window_ops dev_balldev_test_window = {
	INHERIT_FROM_BROWSER,
	.init = dev_balldev_test_init,
	.draw = dev_balldev_test_draw,
	.thread = dev_balldev_test_thread,
	.enter = dev_balldev_test_enter,
	.left = dev_balldev_test_change,
	.right = dev_balldev_test_change,
};

struct menu dev_balldev_test_item = {
	.name = "BALL DEVICES",
	.flags = M_ITEM,
#if (NUM_DEVICES > 0)
	.var = { .subwindow = { &dev_balldev_test_window, NULL } },
#endif
};

/************* Transition Test ******************/


dmd_transition_t *transition_table[] = {
	&trans_scroll_up,
	&trans_scroll_up_avg,
	&trans_scroll_up_slow,
	&trans_scroll_down,
	&trans_scroll_left,
	&trans_scroll_right,
	&trans_sequential_boxfade,
	&trans_random_boxfade,
	&trans_vstripe_left2right,
	&trans_vstripe_right2left,
	&trans_bitfade_slow,
	&trans_bitfade_fast,
};

#define NUM_TRANSITIONS \
	(sizeof (transition_table) / sizeof (dmd_transition_t *))

void dev_trans_test_init (void)
{
	browser_init ();
	browser_item_number = browser_decimal_item_number;
	browser_max = NUM_TRANSITIONS-1;
}


void dev_trans_test_enter (void)
{
	dmd_alloc_low_clean ();
	dmd_sched_transition (transition_table[menu_selection]);
	font_render_string_center (&font_fixed10, 64, 16, "TRANSITION");
	dmd_show_low ();
	task_sleep_sec (1);
}

struct window_ops dev_trans_test_window = {
	INHERIT_FROM_BROWSER,
	.init = dev_trans_test_init,
	.enter = dev_trans_test_enter,
};

struct menu dev_trans_test_item = {
	.name = "DMD TRANSITIONS",
	.flags = M_ITEM,
	.var = { .subwindow = { &dev_trans_test_window, NULL } },
};


/**********************************************************************/

void dev_random_test_task (void)
{
	U16 i;
	U8 *rowcount;

	/* Allocate a temporary buffer to store the histogram data */
	rowcount = malloc (32);
	if (rowcount == NULL)
		task_exit ();

	/* Initialize the histogram */
	for (i=0; i < 32; i++)
		rowcount[i] = 0;

	/* Unlike normal items, all drawing is done from here, not from
	the draw function. */
	dmd_alloc_low_clean ();
	dmd_show_low ();

	/* Allocate 200 random numbers from 0-31.  Increment a count for
	the number of times that number was chosen.  As long as the
	count doesn't exceed the width of the display, grow a horizontal
	bar for that value. */
	for (i=0; i < 200; i++)
	{
		U8 r = random ();
		r &= 31;
		if (rowcount[r] < 16)
		{
			U16 offset = ((U16)r << 4) + rowcount[r];
			dmd_low_buffer[offset] = 0xFF;
			rowcount[r]++;
		}
		task_sleep (TIME_33MS);
	}

	dmd_invert_page (dmd_low_buffer);
	task_sleep (TIME_200MS);
	dmd_invert_page (dmd_low_buffer);
	font_render_string_right (&font_var5, 127, 1, "PRESS ENTER");
	font_render_string_right (&font_var5, 127, 7, "TO REPEAT");

	free (rowcount);
	task_exit ();
}

void dev_random_test_enter (void)
{
	/* Enter while the test is running does nothing; otherwise
	it restarts the test. */
	task_create_gid1 (GID_WINDOW_THREAD, dev_random_test_task);
}

void dev_random_test_init (void)
{
	dev_random_test_enter ();
}

struct window_ops dev_random_test_window = {
	DEFAULT_WINDOW,
	.init = dev_random_test_init,
	.enter = dev_random_test_enter,
};

struct menu dev_random_test_item = {
	.name = "RANDOM TEST",
	.flags = M_ITEM,
	.var = { .subwindow = { &dev_random_test_window, NULL } },
};

/**********************************************************************/

void dev_force_error_init (void)
{
	fatal (ERR_NMI);
}

struct window_ops dev_force_error_window = {
	DEFAULT_WINDOW,
	.init = dev_force_error_init,
};

struct menu dev_force_error_item = {
	.name = "FORCE ERROR",
	.flags = M_ITEM,
	.var = { .subwindow = { &dev_force_error_window, NULL } },
};


/**********************************************************************/

extern const U8 fif_freewpc_logo[];
const U8 *dev_frametest_ptr;
const U8 *dev_frametest_next_ptr;

void dev_frametest_init (void)
{
	dev_frametest_ptr = fif_freewpc_logo;
	dev_frametest_next_ptr = NULL;
}

void dev_frametest_draw (void)
{
	if (dev_frametest_ptr)
	{
		dmd_alloc_low_high ();
		dev_frametest_next_ptr = dmd_draw_fif1 (dev_frametest_ptr);
		dmd_show2 ();
		dev_frametest_ptr = NULL;
	}
}

void dev_frametest_advance (void)
{
	dev_frametest_ptr = dev_frametest_next_ptr;
	if (far_read8 ((U8 *)dev_frametest_ptr, FIF_PAGE) > 2)
	{
		dev_frametest_ptr = fif_freewpc_logo;
	}
}

struct window_ops dev_frametest_window = {
	INHERIT_FROM_BROWSER,
	.init = dev_frametest_init,
	.draw = dev_frametest_draw,
	.up = dev_frametest_advance,
	.down = null_function,
	.enter = null_function,
};

struct menu dev_frametest_item = {
	.name = "DMD FRAME TEST",
	.flags = M_ITEM,
	.var = { .subwindow = { &dev_frametest_window, NULL } },
};

/**********************************************************************/

#define SCHED_TEST_DURATION TIME_500MS
#define SCHED_TEST_WORKERS  16
#define SCHED_LOCAL_COUNT   16

U16 sched_test_count;
volatile U8 *local_data_pointer;

void sched_test_task (void)
{
	volatile U8 local_data[SCHED_LOCAL_COUNT];

	local_data_pointer = local_data;
	for (;;)
	{
		sched_test_count++;
		task_yield ();
	}
}

void sched_test_init (void)
{
	U8 i;
	sched_test_count = 0;

	dmd_alloc_low_clean ();
	dmd_show_low ();

	for (i=0 ; i < SCHED_TEST_WORKERS; i++)
		task_create_gid (GID_SCHED_TEST_WORKER, sched_test_task);
	task_sleep (SCHED_TEST_DURATION);
	task_kill_gid (GID_SCHED_TEST_WORKER);
	sched_test_count *= 2;
}


void sched_test_draw (void)
{
	window_title ("SCHEDULER TEST");
	sprintf ("SCHEDULES PER SEC. = %ld", sched_test_count);
	print_row_center (&font_var5, 10);
	font_render_string_center (&font_var5, 64, 20, "PRESS ENTER TO REPEAT");
	dmd_show_low ();
}


struct window_ops sched_test_window = {
	DEFAULT_WINDOW,
	.init = sched_test_init,
	.draw = sched_test_draw,
	.enter = sched_test_init,
};

struct menu sched_test_item = {
	.name = "SCHEDULER TEST",
	.flags = M_ITEM,
	.var = { .subwindow = { &sched_test_window, NULL } },
};

/**********************************************************************/

#define SCORE_TEST_PLAYERS 3

const score_t score_test_increment = { 0x00, 0x01, 0x23, 0x45, 0x60 };

void score_test_init (void)
{
	bcd_t *s;
	for (s = &scores[0][0]; s < &scores[4][0]; s++)
	{
		score_zero (s);
		score_add (s, score_test_increment);
	}
	num_players = 1;
	player_up = 0;
}

void score_test_draw (void)
{
	scores_draw ();
	dmd_show_low ();
}

void score_test_up (void)
{
	if (num_players == player_up)
	{
		num_players++;
		player_up = 0;
		if (num_players > SCORE_TEST_PLAYERS)
			num_players = 1;
	}
	else
	{
		player_up++;
	}
}

void score_test_down (void)
{
	player_up--;
	if (player_up == 0xFF)
	{
		num_players--;
		if (num_players == 0)
		{
			num_players = SCORE_TEST_PLAYERS;
		}
		player_up = num_players;
	}
}

struct window_ops score_test_window = {
	DEFAULT_WINDOW,
	.init = score_test_init,
	.draw = score_test_draw,
	.up = score_test_up,
	.down = score_test_down,
};

struct menu score_test_item = {
	.name = "SCORE TEST",
	.flags = M_ITEM,
	.var = { .subwindow = { &score_test_window, NULL } },
};

/**********************************************************************/

#if (MACHINE_PIC == 1)
void pic_test_draw (void)
{
	extern U8 pic_unlock_code[];
	extern __common__ void pic_render_serial_number (void);

	window_title ("SECURITY TEST");

	sprintf ("UNLOCK CODE: %02X %02X %02X",
		pic_unlock_code[0], pic_unlock_code[1], pic_unlock_code[2]);
	font_render_string_left (&font_var5, 1, 9, sprintf_buffer);

	font_render_string_left (&font_var5, 1, 16, "SER. NO.:");
	pic_render_serial_number ();
	font_render_string_left (&font_var5, 40, 16, sprintf_buffer);

	dmd_show_low ();
}

struct window_ops pic_test_window = {
	DEFAULT_WINDOW,
	.draw = pic_test_draw,
};

struct menu pic_test_item = {
	.name = "SECURITY TEST",
	.flags = M_ITEM,
	.var = { .subwindow = { &pic_test_window, NULL } },
};
#endif /* MACHINE_PIC */

/**********************************************************************/

U8 *memory_editor_addr;

U8 memory_editor_step;

U8 memory_editor_modify_flag;

U8 memory_editor_new_value;

void memory_editor_init (void)
{
	memory_editor_addr = 0x0;
	memory_editor_step = 8;
	memory_editor_modify_flag = 0;
}

void memory_editor_up (void)
{
	if (memory_editor_modify_flag == 0)
		memory_editor_addr += memory_editor_step;
	else
		memory_editor_new_value++;
}

void memory_editor_down (void)
{
	if (memory_editor_modify_flag == 0)
		memory_editor_addr -= memory_editor_step;
	else
		memory_editor_new_value--;
}

void memory_editor_start (void)
{
	if (memory_editor_modify_flag == 0)
	{
		if (memory_editor_step == 8)
			memory_editor_step = 1;
		else
			memory_editor_step = 8;
	}
	else
		memory_editor_modify_flag = 0;
}

void memory_editor_enter (void)
{
	if (memory_editor_modify_flag == 0)
	{
		memory_editor_modify_flag = 1;
		memory_editor_new_value = readb (memory_editor_addr);
	}
	else if (memory_editor_modify_flag == 1)
	{
		writeb (memory_editor_addr, memory_editor_new_value);
		memory_editor_modify_flag = 0;
	}
}

void memory_editor_thread (void)
{
	U8 n;
	U8 flash = 0;
	for (;;)
	{
		dmd_alloc_low_clean ();

		sprintf ("MEMORY EDITOR : %p", memory_editor_addr);
		font_render_string_center (&font_var5, 64, 3, sprintf_buffer);

		for (n=0; n < 8; n++)
		{
			sprintf ("%02X", readb (memory_editor_addr+n));
			font_render_string_left (&font_var5, n * 13, 8, sprintf_buffer);
		}

		sprintf ("STEP : %d", memory_editor_step);
		font_render_string_left (&font_var5, 1, 26, sprintf_buffer);

		if (memory_editor_modify_flag)
		{
			dmd_show_low ();
			task_sleep (TIME_33MS);
			sprintf ("EDIT : %02X", memory_editor_new_value);
			font_render_string_right (&font_var5, 127, 26, sprintf_buffer);
			task_sleep (TIME_66MS);
		}
		else
		{
			dmd_show_low ();
			task_sleep (TIME_100MS);
		}
	}
}

struct window_ops memory_editor_window = {
	DEFAULT_WINDOW,
	.init = memory_editor_init,
	.up = memory_editor_up,
	.down = memory_editor_down,
	.enter = memory_editor_enter,
	.start = memory_editor_start,
	.thread = memory_editor_thread,
};

struct menu memory_editor_item = {
	.name = "MEMORY EDITOR",
	.flags = M_ITEM,
	.var = { .subwindow = { &memory_editor_window, NULL } },
};

/**********************************************************************/

struct menu *dev_menu_items[] = {
#if defined(MACHINE_DMD) && !defined(CONFIG_NATIVE)
	&dev_font_test_item,
#endif
	&dev_deff_test_item,
	&dev_leff_test_item,
	&dev_lamplist_test_item,
	&dev_balldev_test_item,
	&dev_random_test_item,
	&dev_trans_test_item,
	&dev_force_error_item,
	&dev_frametest_item,
	&dev_deff_stress_test_item,
#if defined(MACHINE_DMD) && !defined(CONFIG_NATIVE)
	&symbol_test_item,
#endif
	&sched_test_item,
	&score_test_item,
#if (MACHINE_PIC == 1)
	&pic_test_item,
#endif
	&memory_editor_item,
	NULL,
};

struct menu development_menu = {
	.name = "DEVELOPMENT",
	.flags = M_MENU | M_LETTER_PREFIX,
	.var = { .submenus = dev_menu_items },
};

/**********************************************************************/

void factory_adjust_confirm (void)
{
	adj_reset_all ();
	confirm_enter ();
}

struct window_ops factory_adjust_window = {
	INHERIT_FROM_CONFIRM_WINDOW,
	.enter = factory_adjust_confirm,
};

struct menu factory_adjust_item = {
	.name = "FACTORY ADJUST",
	.flags = M_ITEM,
	.var = { .subwindow = { &factory_adjust_window, NULL } },
};

/**********************************************************************/

void factory_reset_confirm (void)
{
	adj_reset_all ();
	/* TODO : this should also clear audits, reset the high scores,
	 * and reset the custom message/game ID */
	confirm_enter ();
}

struct window_ops factory_reset_window = {
	INHERIT_FROM_CONFIRM_WINDOW,
	.enter = factory_reset_confirm,
};

struct menu factory_reset_item = {
	.name = "FACTORY RESET",
	.flags = M_ITEM,
	.var = { .subwindow = { &factory_reset_window, NULL } },
};

/**********************************************************************/

void clear_audits_confirm (void)
{
	audit_reset ();
	confirm_enter ();
}

struct window_ops clear_audits_window = {
	INHERIT_FROM_CONFIRM_WINDOW,
	.enter = clear_audits_confirm,
};

struct menu clear_audits_item = {
	.name = "CLEAR AUDITS",
	.flags = M_ITEM,
	.var = { .subwindow = { &clear_audits_window, NULL } },
};

/**********************************************************************/

void clear_coins_confirm (void)
{
	confirm_enter ();
}

struct window_ops clear_coins_window = {
	INHERIT_FROM_CONFIRM_WINDOW,
	.enter = clear_coins_confirm,
};

struct menu clear_coins_item = {
	.name = "CLEAR COINS",
	.flags = M_ITEM,
	.var = { .subwindow = { &clear_coins_window, NULL } },
};

/**********************************************************************/

void reset_hstd_window_confirm (void)
{
	high_score_reset ();
	confirm_enter ();
}

struct window_ops reset_hstd_window = {
	INHERIT_FROM_CONFIRM_WINDOW,
	.enter = reset_hstd_window_confirm,
};

struct menu reset_hstd_item = {
	.name = "RESET H.S.T.D.",
	.flags = M_ITEM,
	.var = { .subwindow = { &reset_hstd_window, NULL } },
};

/**********************************************************************/

void set_time_init (void)
{
	rtc_begin_modify ();
}

void set_time_exit (void)
{
	rtc_end_modify (0);
}

void set_time_thread (void)
{
	for (;;)
	{
		task_sleep_sec (5);
		rtc_show_date_time ();
	}
}

void set_time_window_draw (void)
{
	rtc_show_date_time ();
}

void set_time_up (void)
{
	rtc_modify_field (1);
}

void set_time_down (void)
{
	rtc_modify_field (0);
}

void set_time_enter (void)
{
	rtc_next_field ();
}

struct window_ops set_time_window = {
	DEFAULT_WINDOW,
	.init = set_time_init,
	.exit = set_time_exit,
	.draw = set_time_window_draw,
	.up = set_time_up,
	.down = set_time_down,
	.enter = set_time_enter,
	.thread = set_time_thread,
};

struct menu set_time_item = {
	.name = "SET TIME/DATE",
	.flags = M_ITEM,
	.var = { .subwindow = { &set_time_window, NULL } },
};

/**********************************************************************/

#ifdef WMSLY_CORRECT
struct menu custom_message_item = {
	.name = "CUSTOM MESSAGE",
	.flags = M_ITEM,
};

struct menu set_gameid_item = {
	.name = "SET GAME I.D.",
	.flags = M_ITEM,
};
#endif

/**********************************************************************/

void clear_credits_confirm (void)
{
	credits_clear ();
	confirm_enter ();
}

struct window_ops clear_credits_window = {
	INHERIT_FROM_CONFIRM_WINDOW,
	.enter = clear_credits_confirm,
};

struct menu clear_credits_item = {
	.name = "CLEAR CREDITS",
	.flags = M_ITEM,
	.var = { .subwindow = { &clear_credits_window, NULL } },
};

/**********************************************************************/

void burnin_test_draw (void)
{
	dmd_show_low ();
}


void burnin_test_thread (void)
{
	extern void all_lamp_test_thread (void);

	/* TODO : need a good design for how burnin test
	should work.  Also a method for detecting errors,
	and for counting total burnin time as an audit. */
	task_create_peer (all_lamp_test_thread);
	task_exit ();
}

void burnin_test_exit (void)
{
}

struct window_ops burnin_test_window = {
	DEFAULT_WINDOW,
	.draw = burnin_test_draw,
	.thread = burnin_test_thread,
	.exit = burnin_test_exit,
};

struct menu burnin_item = {
	.name = "AUTO BURN-IN",
	.flags = M_ITEM,
	.var = { .subwindow = { &burnin_test_window, NULL } },
};

/**********************************************************************/

void presets_init (void)
{
	browser_init ();
	browser_max = preset_count () - 1;
}

void presets_draw_finish (void)
{
	task_sleep (TIME_500MS);
	font_render_string_center (&font_var5, 64, 20, "PRESS ENTER TO INSTALL");
	font_render_string_center (&font_var5, 64, 27, "PRESS START TO VIEW DETAILS");
	task_exit ();
}

void presets_draw (void)
{
	font_render_string_left (&font_mono5, 1, 1, "PRESETS");
	sprintf ("%d.", menu_selection+1);
	font_render_string_left (&font_mono5, 1, 9, sprintf_buffer);
	preset_render_name (menu_selection);
	font_render_string_left (&font_mono5, 15, 9, sprintf_buffer);

	/* Is it installed now? */
	font_render_string_right (&font_mono5, 127, 9,
		preset_installed_p (menu_selection) ? "YES" : "NO");

	task_recreate_gid (GID_SLOW_DRAW_FINISH, presets_draw_finish);
	dmd_show_low ();
}


void presets_enter (void)
{
	dmd_alloc_low_clean ();
	font_render_string_center (&font_mono5, 64, 8, "INSTALLING PRESET");
	preset_render_name (menu_selection);
	print_row_center (&font_mono5, 16);
	dmd_show_low ();
	task_sleep_sec (2);
	sound_send (SND_TEST_CONFIRM);
	preset_install_from_test ();
}

void presets_start (void)
{
	far_task_create_gid (GID_WINDOW_THREAD, preset_show_components, TEST2_PAGE);
}

struct window_ops presets_window = {
	INHERIT_FROM_BROWSER,
	.init = presets_init,
	.draw = presets_draw,
	.enter = presets_enter,
	.start = presets_start,
};

struct menu presets_menu_item = {
	.name = "PRE-SETS",
	.flags = M_ITEM,
	.var = { .subwindow = { &presets_window, NULL } },
};

/**********************************************************************/

void revoke_init (void)
{
	extern U8 freewpc_accepted[];
	extern void freewpc_init (void);

	dmd_alloc_low_clean ();
	dmd_show_low();
	task_sleep_sec (1);

	wpc_nvram_get ();
	freewpc_accepted[0] = 0;
	freewpc_accepted[1] = 0;
	freewpc_accepted[2] = 0;
	wpc_nvram_put ();

	freewpc_init ();
}

struct window_ops revoke_window = {
	DEFAULT_WINDOW,
	.init = revoke_init,
};

struct menu revoke_item = {
	.name = "REVOKE FREEWPC",
	.flags = M_ITEM,
	.var = { .subwindow = { &revoke_window, NULL } },
};


struct menu *util_menu_items[] = {
	&clear_audits_item,
	&clear_coins_item,
	&reset_hstd_item,
	&set_time_item,
#ifdef WMSLY_CORRECT
	&custom_message_item,
	&set_gameid_item,
#endif
	&factory_adjust_item,
	&factory_reset_item,
	&presets_menu_item,
	&clear_credits_item,
	&burnin_item,
	&revoke_item,
	NULL,
};

struct menu utilities_menu = {
	.name = "UTILITIES",
	.flags = M_MENU | M_LETTER_PREFIX,
	.var = { .submenus = util_menu_items },
};

/**********************************************************************/

struct menu main_audits_item = {
	.name = "MAIN AUDITS",
	.flags = M_ITEM,
	.var = { .subwindow = { &audit_browser_window, main_audits } },
};

struct menu earnings_audits_item = {
	.name = "EARNINGS AUDITS",
	.flags = M_ITEM,
	.var = { .subwindow = { &audit_browser_window, earnings_audits } },
};

struct menu standard_audits_item = {
	.name = "STANDARD AUDITS",
	.flags = M_ITEM,
	.var = { .subwindow = { &audit_browser_window, standard_audits } },
};

struct menu feature_audits_item = {
	.name = "FEATURE AUDITS",
	.flags = M_ITEM,
#ifdef MACHINE_FEATURE_AUDITS
	.var = { .subwindow = { &audit_browser_window, MACHINE_FEATURE_AUDITS } },
#endif
};

struct menu histogram_audits_item = {
	.name = "HISTOGRAMS",
	.flags = M_ITEM,
};


struct menu timestamp_audits_item = {
	.name = "TIME-STAMPS",
	.flags = M_ITEM,
};

struct menu *audit_menu_items[] = {
	&main_audits_item,
	&earnings_audits_item,
	&standard_audits_item,
	&feature_audits_item,
	&histogram_audits_item,
	&timestamp_audits_item,
	NULL,
};

struct menu bookkeeping_menu = {
	.name = "BOOKKEEPING",
	.flags = M_MENU | M_LETTER_PREFIX,
	.var = { .submenus = audit_menu_items },
};

/**********************************************************************/

void printout_thread (void)
{
	extern __common__ void print_all_audits (void);
	print_all_audits ();

#if 0
	task_setgid (0);
	window_pop ();
#endif
	task_exit ();
}


void printout_draw (void)
{
	font_render_string_center (&font_mono5, 64, 16, "PRINTING...");
	dmd_show_low ();
}


struct window_ops printout_window = {
	DEFAULT_WINDOW,
	.thread = printout_thread,
	.draw = printout_draw,
};


struct menu print_all_data_item = {
	.name = "ALL DATA",
	.flags = M_ITEM,
	.var = { .subwindow = { &printout_window, NULL } },
};


struct menu *printouts_menu_items[] = {
	&print_all_data_item,
	NULL,
};


struct menu printouts_menu = {
	.name = "PRINTOUTS",
	.flags = M_MENU | M_LETTER_PREFIX,
	.var = { .submenus = printouts_menu_items },
};


/**********************************************************************/

struct menu standard_adjustments_menu = {
	.name = "STANDARD ADJ.",
	.flags = M_ITEM,
	.var = { .subwindow = { &adj_browser_window, standard_adjustments } },
};

struct menu feature_adjustments_menu = {
	.name = "FEATURE ADJ.",
	.flags = M_ITEM,
	.var = { .subwindow = { &adj_browser_window, feature_adjustments } },
};

struct menu pricing_adjustments_menu = {
	.name = "PRICING ADJ.",
	.flags = M_ITEM,
#ifndef FREE_ONLY
	.var = { .subwindow = { &adj_browser_window, pricing_adjustments } },
#endif
};

struct menu hstd_adjustments_menu = {
	.name = "H.S.T.D. ADJ.",
	.flags = M_ITEM,
	.var = { .subwindow = { &adj_browser_window, hstd_adjustments } },
};

struct menu printer_adjustments_menu = {
	.name = "PRINTER ADJ.",
	.flags = M_ITEM,
	.var = { .subwindow = { &adj_browser_window, printer_adjustments } },
};

struct menu *adj_menu_items[] = {
	&standard_adjustments_menu,
	&feature_adjustments_menu,
	&pricing_adjustments_menu,
	&hstd_adjustments_menu,
	&printer_adjustments_menu,
	NULL,
};

struct menu adjustments_menu = {
	.name = "ADJUSTMENTS",
	.flags = M_MENU | M_LETTER_PREFIX,
	.var = { .submenus = adj_menu_items },
};

/**********************************************************************/

extern __test2__ void switch_matrix_draw (void);
extern __test2__ void switch_edges_update (void);
extern __test2__ void switch_levels_update (void);

void switch_window_title (const char *title)
{
	font_render_string_center (&font_mono5, 80, 3, title);
}


void switch_edges_draw (void)
{
	switch_matrix_draw ();
	switch_window_title ("SWITCH EDGES");
	dmd_show_low ();
}

void switch_edges_thread (void)
{
	for (;;)
	{
		switch_edges_update ();
		task_sleep (TIME_100MS);
	}
}

struct window_ops switch_edges_window = {
	INHERIT_FROM_BROWSER,
	.draw = switch_edges_draw,
	.thread = switch_edges_thread,
	.up = null_function,
	.down = null_function,
};

struct menu switch_edges_item = {
	.name = "SWITCH EDGES",
	.flags = M_ITEM,
	.var = { .subwindow = { &switch_edges_window, NULL } },
};


void switch_levels_draw (void)
{
	switch_matrix_draw ();
	switch_window_title ("SWITCH LEVELS");
	dmd_show_low ();
}

void switch_levels_thread (void)
{
	for (;;)
	{
		switch_levels_update ();
		task_sleep (TIME_100MS);
	}
}


struct window_ops switch_levels_window = {
	INHERIT_FROM_BROWSER,
	.draw = switch_levels_draw,
	.thread = switch_levels_thread,
	.up = null_function,
	.down = null_function,
};

struct menu switch_levels_item = {
	.name = "SWITCH LEVELS",
	.flags = M_ITEM,
	.var = { .subwindow = { &switch_levels_window, NULL } },
};

/*************** Single Switch Test ***********************/

void switch_item_number (U8 val)
{
	if (val < NUM_DEDICATED_SWITCHES)
		sprintf ("D%d", val+1);
	else if (val >= NUM_PF_SWITCHES + NUM_DEDICATED_SWITCHES)
		sprintf ("F%d", val - (NUM_PF_SWITCHES + NUM_DEDICATED_SWITCHES) + 1);
	else
	{
		val -= NUM_DEDICATED_SWITCHES;
		sprintf ("%d%d", (val / 8)+1, (val % 8)+1);
	}
}

void single_switch_init (void)
{
	browser_init ();
	browser_item_number = switch_item_number;
	browser_max = NUM_SWITCHES-1;
}

void single_switch_draw (void)
{
	U8 sel = win_top->w_class.menu.selected;
	const char *level;
	const char *active;

	switch_matrix_draw ();
	switch_window_title ("SINGLE SWITCHES");

	/* Display a description of the switch */
	(*browser_item_number) (menu_selection);
	font_render_string_left (&font_mono5, 34, 9, sprintf_buffer);

	sprintf_far_string (names_of_switches + menu_selection);
	font_render_string_left (&font_var5, 50, 9, sprintf_buffer);

	if (switch_is_opto (sel))
		font_render_string_center (&font_var5, 116, 19, "OPTO");

	/* Display the state of the switch */
	active = switch_poll_logical (sel) ? "ACTIVE" : "INACTIVE";
	level = switch_poll (sel) ? "CLOSED" : "OPEN";
	sprintf ("%s-%s", active, level);
	font_render_string_center (&font_var5, 68, 19, sprintf_buffer);

	dmd_show_low ();
}

void single_switch_thread (void)
{
	U8 *sel = &win_top->w_class.menu.selected;
	U8 selected = *sel;
	U8 sw_state = switch_poll (*sel);
	U8 sw_poll;

	for (;;)
	{
		task_sleep (TIME_33MS);
		if ((sw_poll = switch_poll (*sel)) != sw_state)
		{
			if (*sel == selected)
			{
				sound_send (SND_TEST_CHANGE);
				if (((*sel != SW_UP) && (*sel != SW_DOWN)) || !sw_poll)
				{
					dmd_alloc_low_clean ();
					single_switch_draw ();
					task_sleep (TIME_66MS);
				}
			}
			else
			{
				selected = *sel;
			}
			sw_state = sw_poll;
		}
	}
}

struct window_ops single_switch_window = {
	INHERIT_FROM_BROWSER,
	.init = single_switch_init,
	.draw = single_switch_draw,
	.thread = single_switch_thread,
};


struct menu single_switches_item = {
	.name = "SINGLE SWITCHES",
	.flags = M_ITEM,
	.var = { .subwindow = { &single_switch_window, NULL } },
};

/****************** Sound Test **************************/

U8 sound_test_set;

void sound_test_set_draw (void)
{
	char *s;
	switch (sound_test_set)
	{
#if (MACHINE_DCS == 0)
		case 0:
		default:
			s = "SET 1";
			break;

		case 1:
			s = "SET 2";
			break;
#else
		case 0:
		default:
			s = "MUSIC";
			break;

		case 1:
			s = "SPEECH";
			break;

		case 3:
			s = "MISC/TEST MODE";
			break;
#endif
	}
	font_render_string_center (&font_mono5, 64, 9, s);
}

void sound_test_set_change (void)
{
	sound_test_set++;
#if (MACHINE_DCS == 0)
	if (sound_test_set > 1)
#else
	if (sound_test_set == 2)
		sound_test_set = 3;
	if (sound_test_set > 3)
#endif
		sound_test_set = 0;
	win_top->w_class.menu.selected = 0;
}

void sound_test_play (U8 sel)
{
	sound_code_t snd = ((U16)sound_test_set << 8) + sel;
	sound_send (snd);
}

void sound_test_repeat (void)
{
	browser_print_operation ("PLAYING...");
	sound_test_play (menu_selection);
	task_sleep (TIME_100MS * 2);
}

void sound_test_draw (void)
{
	U8 sel = menu_selection;

	browser_draw ();
	sound_test_set_draw ();

	if (browser_action == 0xFF)
	{
		if (browser_last_selection_update != sel)
			sound_test_play (sel);
		browser_print_operation ("SOUND ON");
	}
	else
	{
		browser_print_operation ("SOUND OFF");
	}
	browser_last_selection_update = sel;
}

void sound_test_enter (void)
{
	browser_action = ~browser_action;
	browser_last_selection_update = menu_selection + 1;

	if (browser_action == 0)
	{
		task_sleep (TIME_100MS);
		sound_reset ();
	}
	browser_draw ();
}

void sound_test_init (void)
{
	browser_init ();
	sound_test_set = 0;
}

struct window_ops sound_test_window = {
	INHERIT_FROM_BROWSER,
	.init = sound_test_init,
	.exit = sound_reset,
	.enter = sound_test_enter,
	.draw = sound_test_draw,
	.left = sound_test_set_change,
	.right = sound_test_set_change,
	.start = sound_test_repeat,
};

struct menu sound_test_item = {
	.name = "SOUND TEST",
	.flags = M_ITEM,
	.var = { .subwindow = { &sound_test_window, NULL } },
};

/************ Solenoid and Flasher Test ********************/

/* The browser action stores the pulse width */


/* TODO - if no solenoids/flashers defined, solenoid_test_ok
 * may loop indefinitely */

bool solenoid_test_selection_ok (void)
{
	extern struct window_ops flasher_test_window;

	return (win_top->ops == &flasher_test_window)
		== (MACHINE_SOL_FLASHERP (menu_selection));
}


void solenoid_test_init (void)
{
	browser_init ();
	while (!solenoid_test_selection_ok ())
		menu_selection++;
	browser_item_number = browser_decimal_item_number;
	browser_action = TIME_66MS;
#ifdef NUM_POWER_DRIVES
	browser_max = NUM_POWER_DRIVES-1;
#endif
}

void solenoid_test_draw (void)
{
	char *s;

	browser_draw ();
	switch (browser_action)
	{
		default: s = "ERR"; break;
		case TIME_16MS: s = "16MS"; break;
		case TIME_33MS: s = "33MS"; break;
		case TIME_66MS: s = "66MS"; break;
		case TIME_100MS: s = "100MS"; break;
		case TIME_133MS: s = "133MS"; break;
	}
	font_render_string_center (&font_mono5, 64, 12, s);
	sprintf_far_string (names_of_drives + menu_selection);
	browser_print_operation (sprintf_buffer);
}

void solenoid_test_enter (void)
{
	U8 sel = win_top->w_class.menu.selected;
	task_sleep (TIME_100MS);
	/* TODO : Use 100% duty cycle for now; this probably ought to
	change for certain coils. */
	sol_start (sel, SOL_DUTY_100, browser_action);
	task_sleep (TIME_100MS);
}

void solenoid_test_up (void)
{
	do {
		browser_up ();
	} while (!solenoid_test_selection_ok ());
}

void solenoid_test_down (void)
{
	do {
		browser_down ();
	} while (!solenoid_test_selection_ok ());
}

void solenoid_test_right (void)
{
	if (browser_action == TIME_133MS)
		sound_send (SND_TEST_ABORT);
	else if (browser_action == TIME_16MS)
		browser_action = TIME_33MS;
	else
		browser_action += TIME_33MS;
}

void solenoid_test_left (void)
{
	if (browser_action == TIME_16MS)
		sound_send (SND_TEST_ABORT);
	else if (browser_action == TIME_33MS)
		browser_action = TIME_16MS;
	else
		browser_action -= TIME_33MS;
}

/* TODO - these two window ops are identical; we are only
using two ops to figure out which test we are in.  Better
would be to use one ops struct and use a priv pointer to
sort it out. */
struct window_ops solenoid_test_window = {
	INHERIT_FROM_BROWSER,
	.init = solenoid_test_init,
	.draw = solenoid_test_draw,
	.enter = solenoid_test_enter,
	.left = solenoid_test_left,
	.right = solenoid_test_right,
	.up = solenoid_test_up,
	.down = solenoid_test_down,
};

struct window_ops flasher_test_window = {
	INHERIT_FROM_BROWSER,
	.init = solenoid_test_init,
	.draw = solenoid_test_draw,
	.enter = solenoid_test_enter,
	.left = solenoid_test_left,
	.right = solenoid_test_right,
	.up = solenoid_test_up,
	.down = solenoid_test_down,
};

struct menu solenoid_test_item = {
	.name = "SOLENOID TEST",
	.flags = M_ITEM,
	.var = { .subwindow = { &solenoid_test_window, NULL } },
};

struct menu flasher_test_item = {
	.name = "FLASHER TEST",
	.flags = M_ITEM,
	.var = { .subwindow = { &flasher_test_window, NULL } },
};

/****************** GI Test **************************/

U8 gi_test_brightness;

U8 gi_test_values[] = {
	0,
	TRIAC_GI_STRING(0),
	TRIAC_GI_STRING(1),
	TRIAC_GI_STRING(2),
	TRIAC_GI_STRING(3),
	TRIAC_GI_STRING(4),
	TRIAC_GI_MASK,
};


void gi_test_init (void)
{
	browser_init ();
	browser_max = NUM_GI_TRIACS+1;
	gi_test_brightness = 8;
	triac_disable (TRIAC_GI_MASK);
	triac_leff_allocate (TRIAC_GI_MASK);
}

void gi_test_exit (void)
{
	triac_leff_free (TRIAC_GI_MASK);
	triac_enable (TRIAC_GI_MASK);
}

void gi_test_draw (void)
{
	browser_draw ();

	if (menu_selection == 0)
		browser_print_operation ("ALL OFF");
	else if (menu_selection == NUM_GI_TRIACS+1)
		browser_print_operation ("ALL ON");
	else
	{
		sprintf_far_string (names_of_gi + menu_selection - 1);
		browser_print_operation (sprintf_buffer);
	}

	sprintf ("BRIGHTNESS %d", gi_test_brightness);
	print_row_center (&font_mono5, 29);

	triac_leff_disable (TRIAC_GI_MASK);
	triac_set_brightness (gi_test_values[menu_selection], gi_test_brightness);
}

void gi_test_right (void)
{
	bounded_increment (gi_test_brightness, 8);
}

void gi_test_left (void)
{
	bounded_decrement (gi_test_brightness, 1);
}


struct window_ops gi_test_window = {
	INHERIT_FROM_BROWSER,
	.init = gi_test_init,
	.exit = gi_test_exit,
	.draw = gi_test_draw,
	.left = gi_test_left,
	.right = gi_test_right,
};

struct menu gi_test_item = {
	.name = "GEN. ILLUMINATION",
	.flags = M_ITEM,
	.var = { .subwindow = { &gi_test_window, NULL } },
};


/****************** Lamp Test **************************/

void lamp_test_item_number (U8 val)
{
	sprintf ("%1d%1d", (val / 8) + 1, (val % 8) + 1);
}

void lamp_test_init (void)
{
	browser_init ();
	browser_max = NUM_LAMPS-1;
	browser_item_number = lamp_test_item_number;
}

void lamp_test_draw (void)
{
	lamp_flash_on (menu_selection);
	browser_draw ();
	sprintf_far_string (names_of_lamps + menu_selection);
	browser_print_operation (sprintf_buffer);
}

void lamp_test_up (void)
{
	lamp_flash_off (menu_selection);
	browser_up ();
}

void lamp_test_down (void)
{
	lamp_flash_off (menu_selection);
	browser_down ();
}

struct window_ops lamp_test_window = {
	INHERIT_FROM_BROWSER,
	.init = lamp_test_init,
	.draw = lamp_test_draw,
	.exit = lamp_all_off,
	.up = lamp_test_up,
	.down = lamp_test_down,
};

struct menu lamp_test_item = {
	.name = "SINGLE LAMP TEST",
	.flags = M_ITEM,
	.var = { .subwindow = { &lamp_test_window, NULL } },
};

/****************** All Lamps Test ***********************/

void all_lamp_test_thread (void)
{
	for (;;)
	{
		lamp_all_on ();
		task_sleep (TIME_100MS * 7);
		lamp_all_off ();
		task_sleep (TIME_100MS * 3);
	}
}

void all_lamp_test_init (void)
{
	browser_init ();
	browser_item_number = NULL;
}

struct window_ops all_lamp_test_window = {
	INHERIT_FROM_BROWSER,
	.thread = all_lamp_test_thread,
	.init = all_lamp_test_init,
	.exit = lamp_all_off,
	.up = null_function,
	.down = null_function,
};

struct menu all_lamp_test_item = {
	.name = "ALL LAMPS TEST",
	.flags = M_ITEM,
	.var = { .subwindow = { &all_lamp_test_window, NULL } },
};

/*************** Lamp Row/Col Test ********************/

void lamp_row_col_test_up (void)
{
	lamp_all_off ();
	browser_up ();
}

void lamp_row_col_test_down (void)
{
	lamp_all_off ();
	browser_down ();
}

void lamp_row_col_test_item_number (U8 val)
{
	U8 lamp;
	U8 i;

	if (val < NUM_LAMP_COLS)
	{
		sprintf ("COL %d", val+1);
		lamp = MAKE_LAMP (val+1, 1);
		for (i=0; i < 8; i++)
			lamp_on (lamp++);
	}
	else
	{
		sprintf ("ROW %d", val-8+1);
		lamp = MAKE_LAMP (1, val-8+1);
		for (i=0; i < 8; i++)
		{
			lamp_on (lamp);
			lamp += 8;
		}
	}
}

void lamp_row_col_test_init (void)
{
	browser_init ();
	browser_max = (NUM_LAMP_COLS * 2) - 1;
	browser_item_number = lamp_row_col_test_item_number;
}

struct window_ops lamp_row_col_test_window = {
	INHERIT_FROM_BROWSER,
	.init = lamp_row_col_test_init,
	.up = lamp_row_col_test_up,
	.down = lamp_row_col_test_down,
	.exit = lamp_all_off,
};

struct menu lamp_row_col_test_item = {
	.name = "LAMP ROWS/COLS",
	.flags = M_ITEM,
	.var = { .subwindow = { &lamp_row_col_test_window, NULL } },
};

/***************** DIP Switch Test **********************/

void dipsw_test_draw (void)
{
	U8 sw;
	U8 dipsw = wpc_get_jumpers ();
	extern __common__ void locale_render (U8 locale);

	window_title ("DIP SWITCH TEST");

	locale_render ( (dipsw & 0x3C) >> 2 );
	print_row_center (&font_mono5, 10);

	for (sw = 0; sw < 8; sw++)
	{
#if (MACHINE_WPC95 == 1) || (MACHINE_PIC == 1)
		sprintf ("SW%d", sw+1);
#else
		sprintf ("W%d", sw+13);
#endif
		font_render_string_center (&font_var5, sw*16+8, 18, sprintf_buffer);


#if (MACHINE_WPC95 == 1) || (MACHINE_PIC == 1)
		sprintf (dipsw ? "ON" : "OFF");
#else
		sprintf (dipsw ? "OUT" : "IN");
#endif
		font_render_string_center (&font_var5, sw*16+8, 25, sprintf_buffer);

		dipsw >>= 1;
	}

	dmd_show_low ();
}


void dipsw_test_thread (void)
{
	for (;;)
	{
		/* Not likely, but in case DIP switches are changed
		on the fly, we keep redrawing. */
		task_sleep (TIME_500MS);
		dmd_alloc_low_clean ();
		dipsw_test_draw ();
	}
}


struct window_ops dipsw_test_window = {
	INHERIT_FROM_BROWSER,
	.draw = dipsw_test_draw,
	.up = null_function,
	.down = null_function,
	.thread = dipsw_test_thread,
};

struct menu dipsw_test_item = {
	.name = "DIP SWITCH TEST",
	.flags = M_ITEM,
	.var = { .subwindow = { &dipsw_test_window, NULL } },
};

/*************** Empty Balls Test ********************/

void empty_balls_test_init (void)
{
	if (counted_balls != 0)
	{
		device_t *dev;
		for (dev = device_entry (0); dev < device_entry (NUM_DEVICES); dev++)
		{
			device_request_empty (dev);
			task_sleep (TIME_500MS);
		}
	}
	callset_invoke (empty_balls_test);
}


void empty_balls_test_draw (void)
{
	window_title (counted_balls ? "EMPTYING BALLS..." : "EMPTY BALLS DONE");
	dmd_show_low ();
}

void empty_balls_test_thread (void)
{
	for (;;)
	{
		task_sleep_sec (1);
		dmd_alloc_low_clean ();
		empty_balls_test_draw ();
	}
}

struct window_ops empty_balls_test_window = {
	INHERIT_FROM_BROWSER,
	.init = empty_balls_test_init,
	.draw = empty_balls_test_draw,
	.up = null_function,
	.down = null_function,
	.thread = empty_balls_test_thread,
};

struct menu empty_balls_test_item = {
	.name = "EMPTY BALLS TEST",
	.flags = M_ITEM,
#if (NUM_DEVICES > 0)
	.var = { .subwindow = { &empty_balls_test_window, NULL } },
#endif
};


/******* Fliptronic Flipper Test ***********************/

#if MACHINE_FLIPTRONIC


void flipper_item_number (U8 val)
{
	sprintf ("F%d", val+1);
}


void flipper_test_init (void)
{
	browser_init ();
	browser_max = NUM_FLIPTRONIC_SWITCHES-1;
	browser_item_number = flipper_item_number;
}


void flipper_test_draw (void)
{
	browser_draw ();
}


struct window_ops flipper_test_window = {
	INHERIT_FROM_BROWSER,
	.init = flipper_test_init,
	.draw = flipper_test_draw,
};


struct menu flipper_test_item = {
	.name = "FLIPPER TEST",
	.flags = M_ITEM,
	.var = { .subwindow = { &flipper_test_window, NULL } },
};

#endif /* MACHINE_FLIPTRONIC */

/************   Display Test   **************************/


void display_test_init (void)
{
	browser_init ();
	browser_max = 100;
}


void display_test_draw (void)
{
	U8 n = menu_selection;

	if (n < 16)
	{
		wpc_dmd_set_low_page (menu_selection);
		dmd_clean_page_low ();
		dmd_draw_border (dmd_low_buffer);
		sprintf ("PAGE %d", n);
		print_row_center (&font_mono5, 16);
		dmd_show_low ();
		return;
	}
	else
		n -= 16;
}


struct window_ops display_test_window = {
	INHERIT_FROM_BROWSER,
	.init = display_test_init,
	.draw = display_test_draw,
};

struct menu display_test_item = {
	.name = "DISPLAY TEST",
	.flags = M_ITEM,
	.var = { .subwindow = { &display_test_window, NULL } },
};


/****************** TEST MENU **************************/

struct menu *test_menu_items[] = {
	&switch_edges_item,
	&switch_levels_item,
	&single_switches_item,
	&solenoid_test_item,
	&flasher_test_item,
	&gi_test_item,
	&sound_test_item,
	&lamp_test_item,
	&all_lamp_test_item,
	/* TODO : lamp_flasher_test_item */
	&display_test_item,
#if MACHINE_FLIPTRONIC
	&flipper_test_item,
#endif
	/* TODO : ordered_lamp_test_item */
	&lamp_row_col_test_item,
	&dipsw_test_item,
#ifdef MACHINE_TEST_MENU_ITEMS
	MACHINE_TEST_MENU_ITEMS
#endif
#ifdef MACHINE_TEST_ONLY
	&development_menu,
#endif
	&empty_balls_test_item,
	NULL,
};

struct menu test_menu = {
#ifdef MACHINE_TEST_ONLY
	.name = MACHINE_NAME,
#else
	.name = "TESTS",
#endif
	.flags = M_MENU | M_LETTER_PREFIX,
	.var = { .submenus = test_menu_items, },
};

struct menu *main_menu_items[] = {
	&bookkeeping_menu,
	&adjustments_menu,
	&test_menu,
	&utilities_menu,
	&printouts_menu,
	&development_menu,
	NULL,
};

struct menu main_menu = {
	.name = "MAIN MENU",
	.flags = M_MENU,
	.var = { .submenus = main_menu_items, },
};

/**********************************************************/

/* A window class for a text scroller. */

typedef void (*scroller_item) (void);
typedef scroller_item *scroller;

void scroller_init (void)
{
	scroller s = win_top->w_class.priv;

	win_top->w_class.scroller.funcs = s;
	win_top->w_class.scroller.offset = 0;
	win_top->w_class.scroller.size = 0;
	while (*s != NULL)
	{
		s++;
		win_top->w_class.scroller.size++;
	}
	win_top->w_class.scroller.size /= 2;
}

void scroller_draw (void)
{
	scroller s = win_top->w_class.scroller.funcs;
	U8 offset = win_top->w_class.scroller.offset;

	s[offset * 2] ();
	print_row_center (&font_mono5, 10);
	s[offset * 2 + 1] ();
	print_row_center (&font_mono5, 22);
	dmd_show_low ();
}

void scroller_up (void)
{
	if (++win_top->w_class.scroller.offset >= win_top->w_class.scroller.size)
		win_top->w_class.scroller.offset = 0;
	sound_send (SND_TEST_UP);
	task_kill_gid (GID_WINDOW_THREAD);
}

void scroller_down (void)
{
	if (--win_top->w_class.scroller.offset == 0xFF)
		win_top->w_class.scroller.offset = win_top->w_class.scroller.size-1;
	sound_send (SND_TEST_DOWN);
	task_kill_gid (GID_WINDOW_THREAD);
}

void scroller_thread (void)
{
	struct window_scroller *ws = &win_top->w_class.scroller;
	ws->offset = 0;

	for (;;)
	{
		task_sleep_sec (4);

		if (ws->offset < ws->size - 1)
			ws->offset++;
		else
		{
			callset_invoke (sw_enter);
			task_exit ();
		}

		dmd_alloc_low_clean ();
		scroller_draw ();
	}
}

#define INHERIT_FROM_SCROLLER \
	DEFAULT_WINDOW, \
	.init = scroller_init, \
	.draw = scroller_draw, \
	.up = scroller_up, \
	.down = scroller_down, \
	.thread = scroller_thread

struct window_ops scroller_window = {
	INHERIT_FROM_SCROLLER,
};

/**********************************************************/

/* A scroller instance for system information */

void sysinfo_machine_name (void) { sprintf (MACHINE_NAME); }

void sysinfo_machine_version (void) {
	extern __common__ void render_build_date (void);
	render_build_date ();
#ifdef DEBUGGER
	sprintf ("%E   D%s.%s",
		C_STRING(MACHINE_MAJOR_VERSION), C_STRING(MACHINE_MINOR_VERSION));
#else
	sprintf ("%E   R%s.%s",
		C_STRING(MACHINE_MAJOR_VERSION), C_STRING(MACHINE_MINOR_VERSION));
#endif
}

void sysinfo_system_version (void) {
#ifdef USER_TAG
	sprintf ("%s %s.%s", C_STRING(USER_TAG),
		C_STRING(FREEWPC_MAJOR_VERSION), C_STRING(FREEWPC_MINOR_VERSION));
#else
	sprintf ("SYSTEM V%s.%s",
		C_STRING(FREEWPC_MAJOR_VERSION), C_STRING(FREEWPC_MINOR_VERSION));
#endif
}


void sysinfo_compiler_version (void) { 
	sprintf ("GCC6809 V%s", C_STRING(GCC_VERSION));
}

void sysinfo_stats1 (void) {
#ifdef CONFIG_DEBUG_STACK
	extern U8 task_largest_stack;
	extern U16 task_small_stacks;
	extern U16 task_medium_stacks;
	extern U16 task_large_stacks;
	sprintf ("STACK %d %ld %ld %ld", task_largest_stack, task_small_stacks, task_medium_stacks, task_large_stacks);
#else
	sprintf ("");
#endif
}

void sysinfo_stats2 (void) {
#ifdef TASKCOUNT
	extern U16 task_max_count;
	sprintf ("MAX TASKS %d", task_max_count);
#else
	sprintf ("");
#endif
}

scroller_item sysinfo_scroller[] = {
	sysinfo_machine_name, sysinfo_machine_version,
	sysinfo_system_version, sysinfo_compiler_version,
#if defined(CONFIG_DEBUG_STACK) || defined(TASKCOUNT)
	sysinfo_stats1, sysinfo_stats2,
#endif
	NULL
};

void sysinfo_enter (void)
{
	window_push (&menu_window, &main_menu);
}

void sysinfo_up (void)
{
	if (++win_top->w_class.scroller.offset >= win_top->w_class.scroller.size)
		sysinfo_enter ();
	else
		sound_send (SND_TEST_UP);
}

struct window_ops sysinfo_scroller_window = {
	INHERIT_FROM_SCROLLER,
	.enter = sysinfo_enter,
	.up = sysinfo_up,
};

/**********************************************************/

/* Compatibility functions for old test mode */

void test_init (void)
{
	window_init ();
	in_test = 0;
}

void test_up_button (void)
{
	U8 i;
	if (!win_top) return;

	window_call_op (win_top, up);
	window_redraw ();

	for (i=0; i < 16; i++)
		if (!switch_poll (SW_UP))
			return;
		else
			task_sleep (TIME_33MS);

	while (switch_poll (SW_UP))
	{
		window_call_op (win_top, up);
		window_redraw ();
		task_sleep (TIME_66MS);
	}
}

void test_down_button (void)
{
	U8 i;
	if (!win_top) return;

	window_call_op (win_top, down);
	window_redraw ();

	for (i=0; i < 16; i++)
		if (!switch_poll (SW_DOWN))
			return;
		else
			task_sleep (TIME_33MS);

	while (switch_poll (SW_DOWN))
	{
		window_call_op (win_top, down);
		window_redraw ();
		task_sleep (TIME_66MS);
	}
}

CALLSET_ENTRY (test_mode, sw_left_button)
{
	if (win_top)
	{
		window_call_op (win_top, left);
		window_redraw ();
	}
}


CALLSET_ENTRY (test_mode, sw_right_button)
{
	if (win_top)
	{
		window_call_op (win_top, right);
		window_redraw ();
	}
}


CALLSET_ENTRY (test_mode, sw_enter)
{
	if (!win_top)
	{
#ifdef MACHINE_TEST_ONLY
		window_push (&menu_window, &test_menu);
#else
		window_push (&sysinfo_scroller_window, &sysinfo_scroller);
#endif
	}
	else
	{
		window_call_op (win_top, enter);
		window_redraw ();
	}
}

CALLSET_ENTRY (test_mode, sw_escape)
{
	if (win_top)
	{
		window_call_op (win_top, escape);
		if (!win_top)
			return;
		else
			window_redraw ();
	}
}

CALLSET_ENTRY (test_mode, sw_start_button)
{
	if (win_top)
	{
		window_call_op (win_top, start);
		window_redraw ();
	}
}


CALLSET_ENTRY (test_mode, sw_buyin_button)
{
	if (win_top)
	{
		dmd_alloc_low_clean ();
		dmd_show_low ();
	}
}
<|MERGE_RESOLUTION|>--- conflicted
+++ resolved
@@ -1210,10 +1210,6 @@
 	font_render_string_right (&font_mono5, 127, 1, sprintf_buffer);
 	dmd_draw_horiz_line ((U16 *)dmd_low_buffer, 8);
 
-<<<<<<< HEAD
-	sprintf ("%*s", font_test_char_width, font_test_alphabet + font_test_offset);
-	print_row_center (font, 20);
-=======
 	font = font_test_lookup ();
 	font_test_change ();
 	if (font_height < 8)
@@ -1232,7 +1228,6 @@
 		sprintf ("%*s", font_test_char_width, font_test_alphabet + font_test_offset);
 		font_render_string_center (font, 64, 21, sprintf_buffer);
 	}
->>>>>>> 530c0201
 	dmd_show_low ();
 }
 
@@ -1549,15 +1544,9 @@
 	{
 		switch (lamplist_update_mode)
 		{
-<<<<<<< HEAD
 			case 0: 
 				lamplist_apply (menu_selection, lamp_on); 
 				task_sleep (TIME_166MS);
-=======
-			case 0:
-				lamp_all_off ();
-				lamplist_apply (menu_selection, lamp_on);
->>>>>>> 530c0201
 				break;
 			case 1: lamplist_apply (menu_selection, lamp_toggle);
 				task_sleep (TIME_166MS);
@@ -1632,13 +1621,8 @@
 	if (likely (dev && dev->props))
 	{
 		sprintf ("DEV %d. %s", menu_selection, dev->props->name);
-<<<<<<< HEAD
 		print_row_center (&font_var5, 2);
 	
-=======
-		font_render_string_center (&font_var5, 64, 2, sprintf_buffer);
-
->>>>>>> 530c0201
 		sprintf ("COUNT %d/%d", dev->actual_count, dev->size);
 		font_render_string (&font_var5, 4, 7, sprintf_buffer);
 
