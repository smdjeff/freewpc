--- conflicted
+++ resolved
@@ -1938,13 +1938,6 @@
 
 /**********************************************************************/
 
-<<<<<<< HEAD
-void pic_test_draw (void)
-{
-	extern U8 pic_unlock_code[];
-
-	font_render_string_center (&font_mono5, 64, 1, "SECURITY PIC INFO");
-=======
 #if (MACHINE_PIC == 1)
 void pic_test_draw (void)
 {
@@ -1952,7 +1945,6 @@
 	extern U8 pic_serial_number[];
 
 	font_render_string_center (&font_mono5, 64, 2, "SECURITY PIC INFO");
->>>>>>> 684cf7cf
 
 	sprintf ("UNLOCK CODE %02X %02X %02X",
 		pic_unlock_code[0], pic_unlock_code[1], pic_unlock_code[2]);
@@ -1970,18 +1962,11 @@
 };
 
 struct menu pic_test_item = {
-<<<<<<< HEAD
 	.name = "SECURITY PIC TEST",
 	.flags = M_ITEM,
 	.var = { .subwindow = { &pic_test_window, NULL } },
 };
-=======
-	.name = "SECURITY TEST",
-	.flags = M_ITEM,
-	.var = { .subwindow = { &pic_test_window, NULL } },
-};
 #endif /* MACHINE_PIC */
->>>>>>> 684cf7cf
 
 /**********************************************************************/
 
