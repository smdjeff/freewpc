/*
 * Copyright 2006-2010 by Brian Dominy <brian@oddchange.com>
 *
 * This file is part of FreeWPC.
 *
 * FreeWPC is free software; you can redistribute it and/or modify
 * it under the terms of the GNU General Public License as published by
 * the Free Software Foundation; either version 2 of the License, or
 * (at your option) any later version.
 *
 * FreeWPC is distributed in the hope that it will be useful,
 * but WITHOUT ANY WARRANTY; without even the implied warranty of
 * MERCHANTABILITY or FITNESS FOR A PARTICULAR PURPOSE.  See the
 * GNU General Public License for more details.
 *
 * You should have received a copy of the GNU General Public License
 * along with FreeWPC; if not, write to the Free Software
 * Foundation, Inc., 51 Franklin St, Fifth Floor, Boston, MA  02110-1301  USA
 */

/**
 * \file
 * \brief Implement the standard ballsaver.
 */

#include <freewpc.h>

/* The default ball save time is 7 seconds.  Machines can override this. */
#ifndef MACHINE_BALL_SAVE_TIME
#define MACHINE_BALL_SAVE_TIME 7
#endif

U8 ball_save_timer;

/*
 * Describe the ball save mode
 */
struct timed_mode_ops ball_save_mode = {
	DEFAULT_MODE,
	.gid = GID_BALLSAVER_TIMER,
	.init_timer = 3,
	.timer = &ball_save_timer,
	.grace_timer = 3,
	.pause = system_timer_pause,
};


/**
 * Ball save lamp effect handler
 */
void ball_save_leff (void)
{
	for (;;)
	{
#ifdef MACHINE_BALL_SAVE_LAMP
		leff_toggle (MACHINE_BALL_SAVE_LAMP);
#endif
		task_sleep (TIME_100MS);
	}
}


/**
 * Start/extend the ballsaver.
 */
void ballsave_add_time (U8 secs)
{
	if (in_tilt)
		return;
	timed_mode_add (&ball_save_mode, secs);
}


/**
 * Disable the ballsaver.
 */
void ballsave_disable (void)
{
	timed_mode_end (&ball_save_mode);
}


/**
 * Return true if the ballsaver is active.
 */
bool ballsave_test_active (void)
{
	return timed_mode_running_p (&ball_save_mode);
}


/**
 * Return a ball back into play due to ballsave.
 */
static void ballsave_launch (void)
{
	serve_ball_auto ();
	deff_start (DEFF_BALL_SAVE);
}


/*
 * On any drain switch, extend the ball save timer so that
 * ball save doesn't timeout before endball is called.
 */

CALLSET_ENTRY (ballsave, sw_left_outlane, sw_right_outlane, sw_outhole)
{
	if (single_ball_play () && ballsave_test_active ())
	{
		/* Here, we start a separate hidden timer to indicate
		that ballsave should occur once the ball reaches the
		trough.  It should have a long expiry time just in case
		something goes wrong.  But the ballsave lamp should not
		be forced on during this period. */
		timer_restart_free (GID_BALLSAVE_EXTENDED, TIME_7S);
	}
}


/*
 * Default ballsaver is turned on as soon as valid
 * playfield is asserted.
 */
<<<<<<< HEAD
CALLSET_ENTRY (ballsave, start_ball)
=======

CALLSET_ENTRY (ballsave, valid_playfield)
>>>>>>> b262caf1
{
#if MACHINE_BALL_SAVE_TIME > 0
	#ifdef MACHINE_TZ
	extern U8 balls_served;
	/* Don't turn on the ball saver after the first ball */
	if (!config_timed_game && balls_served < 2)
	#else
	if (!config_timed_game)
	#endif
	{
		timed_mode_begin (&ball_save_mode);
		timed_mode_reset (&ball_save_mode, MACHINE_BALL_SAVE_TIME);
	}
#endif
}

/*
 * Ball save is turned off when any multiball ends.
 */
CALLSET_ENTRY (ballsave, single_ball_play)
{
	ballsave_disable ();
}

/*
 * Ball save is activated at ball drain if it is active, or in timed
 * game when there are no balls in play.
 */
CALLSET_BOOL_ENTRY (ballsave, ball_drain)
{
	if (config_timed_game && !in_tilt && (timed_game_timer > 0) && (live_balls == 0))
	{
		ballsave_launch ();
		callset_invoke (timed_drain_penalty);
		return FALSE;
	}
	else if (timer_test_and_kill_gid (GID_BALLSAVE_EXTENDED)
		|| ballsave_test_active ())
	{
		ballsave_launch ();
		return FALSE;
	}
	else
	{
		return TRUE;
	}
}


/**
 * Update the ballsave lamp.
 */
CALLSET_ENTRY (ballsave, lamp_update)
{
#ifdef MACHINE_BALL_SAVE_LAMP
	if (timed_mode_effect_running_p (&ball_save_mode))
	{
		leff_start (LEFF_BALL_SAVE);
	}
	else
	{
		leff_stop (LEFF_BALL_SAVE);
	}
#endif
}

/* TODO - handle early ball save due to an outlane drain */
<|MERGE_RESOLUTION|>--- conflicted
+++ resolved
@@ -122,12 +122,7 @@
  * Default ballsaver is turned on as soon as valid
  * playfield is asserted.
  */
-<<<<<<< HEAD
-CALLSET_ENTRY (ballsave, start_ball)
-=======
-
 CALLSET_ENTRY (ballsave, valid_playfield)
->>>>>>> b262caf1
 {
 #if MACHINE_BALL_SAVE_TIME > 0
 	#ifdef MACHINE_TZ
