--- conflicted
+++ resolved
@@ -40,29 +40,4 @@
 /** Stops a queued/running music track. */
 void music_stop (audio_track_t track)
 {
-<<<<<<< HEAD
-	U8 i;
-
-	dbprintf ("music_stop (%02X, %d)\n", track.code, track.prio);
-	
-	i = music_find (track);
-	if (i != 0xFF)
-	{
-		music_tracks[i].code = 0;
-		music_tracks[i].prio = 0;
-
-		if (i == music_track_current)
-		{
-			music_track_current = 0xFF;
-			music_update ();
-		}
-	}
 }
-
-CALLSET_ENTRY (music, init)
-{
-	memset (music_tracks, 0, sizeof (music_tracks));
-	music_track_current = 0xFF;
-=======
->>>>>>> f9117b5d
-}
