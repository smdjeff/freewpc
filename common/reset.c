/*
 * Copyright 2006, 2007, 2008 by Brian Dominy <brian@oddchange.com>
 *
 * This file is part of FreeWPC.
 *
 * FreeWPC is free software; you can redistribute it and/or modify
 * it under the terms of the GNU General Public License as published by
 * the Free Software Foundation; either version 2 of the License, or
 * (at your option) any later version.
 * 
 * FreeWPC is distributed in the hope that it will be useful,
 * but WITHOUT ANY WARRANTY; without even the implied warranty of
 * MERCHANTABILITY or FITNESS FOR A PARTICULAR PURPOSE.  See the
 * GNU General Public License for more details.
 * 
 * You should have received a copy of the GNU General Public License
 * along with FreeWPC; if not, write to the Free Software
 * Foundation, Inc., 51 Franklin St, Fifth Floor, Boston, MA  02110-1301  USA
 */

#include <freewpc.h>
#include <amode.h>

/**
 * \file
 * \brief System reset message screen and user acceptance of the software.
 */

#define ACCEPT_1	0x19
#define ACCEPT_2	0x75
#define ACCEPT_3	0xB9

#ifdef CONFIG_PLATFORM_WPC
#define ACCEPT_BUTTON SW_ENTER
#endif
#ifdef CONFIG_PLATFORM_WHITESTAR
#define ACCEPT_BUTTON SW_BLACK_BUTTON
#endif

volatile static const char gcc_version[] = C_STRING(GCC_VERSION);

__nvram__ U8 freewpc_accepted[3];

extern __common__ void opto_check ();


/**
 * Perform a full factory reset.
 * This can be triggered automatically at boot time if
 * certain sanity checks fail, or via a test mode option.
 */
void factory_reset (void)
{
	adj_reset_all ();
	rtc_factory_reset ();
	/* TODO : this should also clear audits, reset the high scores,
	 * reset the custom message/game ID, and clear the persistent
	 * area. */
#ifdef __m6809__
	memset (AREA_BASE (permanent), 0, AREA_SIZE (permanent));
#endif
	callset_invoke (factory_reset);
}


void factory_reset_if_required (void)
{
	if (0)
	{
		factory_reset ();
		/* TODO - display message to this effect */
	}
}


void render_build_date (void)
{
	locale_render_date (BUILD_MONTH, BUILD_DAY, BUILD_YEAR);
}


extern inline void wait_for_button (const U8 swno)
{
	while (!switch_poll (swno))
		task_sleep (TIME_66MS);

	while (switch_poll (swno))
		task_sleep (TIME_66MS);
}


void system_accept_freewpc (void)
{
#ifdef CONFIG_NATIVE
	return;
#endif

	if ((freewpc_accepted[0] == ACCEPT_1) &&
		 (freewpc_accepted[1] == ACCEPT_2) &&
		 (freewpc_accepted[2] == ACCEPT_3))
		return;

	dmd_alloc_low_clean ();
	font_render_string_center (&font_mono5, 64, 3, "FREEWPC");
	font_render_string_center (&font_mono5, 64, 9, "WARNING... BALLY WMS");
	font_render_string_center (&font_mono5, 64, 15, "DOES NOT SUPPORT");
	font_render_string_center (&font_mono5, 64, 21, "THIS SOFTWARE");
	font_render_string_center (&font_mono5, 64, 27, "PRESS ENTER");
	dmd_show_low ();
	wait_for_button (ACCEPT_BUTTON);

	dmd_alloc_low_clean ();
	font_render_string_center (&font_mono5, 64, 3, "FREEWPC");
	font_render_string_center (&font_mono5, 64, 9, "NO WARRANTY EXISTS");
	font_render_string_center (&font_mono5, 64, 15, "ROM MAY CAUSE DAMAGE");
	font_render_string_center (&font_mono5, 64, 21, "TO REAL MACHINE");
	font_render_string_center (&font_mono5, 64, 27, "PRESS ENTER");
	dmd_show_low ();
	wait_for_button (ACCEPT_BUTTON);

	dmd_alloc_low_clean ();
	font_render_string_center (&font_mono5, 64, 3, "FREEWPC");
	font_render_string_center (&font_mono5, 64, 9, "IF YOU ARE SURE YOU");
	font_render_string_center (&font_mono5, 64, 15, "WANT TO CONTINUE");
	font_render_string_center (&font_mono5, 64, 21, "PRESS ENTER TWICE");
	dmd_show_low ();
	wait_for_button (ACCEPT_BUTTON);
	wait_for_button (ACCEPT_BUTTON);

	dmd_alloc_low_clean ();
	dmd_show_low ();
	task_sleep_sec (1);

	wpc_nvram_get ();
	freewpc_accepted[0] = ACCEPT_1;
	freewpc_accepted[1] = ACCEPT_2;
	freewpc_accepted[2] = ACCEPT_3;
	wpc_nvram_put ();

	factory_reset ();
}


/** Display effect for system reset */
void system_reset_deff (void)
{
	dmd_alloc_low_clean ();

	font_render_string_left (&font_mono5, 1, 1, MACHINE_NAME);

#ifdef DEBUGGER
	sprintf ("D%s.%s", C_STRING(MACHINE_MAJOR_VERSION), C_STRING(MACHINE_MINOR_VERSION));
#else
	sprintf ("R%s.%s", C_STRING(MACHINE_MAJOR_VERSION), C_STRING(MACHINE_MINOR_VERSION));
#endif
	font_render_string_right (&font_mono5, 127, 1, sprintf_buffer);

	render_build_date ();
	font_render_string_left (&font_mono5, 1, 9, sprintf_buffer);

#if (MACHINE_PIC == 1)
	pic_render_serial_number ();
	font_render_string_left (&font_mono5, 1, 18, sprintf_buffer);
#endif

	font_render_string_left (&font_mono5, 1, 26, "TESTING...");
#if defined(USER_TAG)
	font_render_string_right (&font_mono5, 127, 26, C_STRING(USER_TAG));
#endif

	dmd_show_low ();

	task_sleep_sec (3);
	while (sys_init_pending_tasks != 0)
		task_sleep (TIME_66MS);

	dbprintf ("System initialized.\n");
	sys_init_complete++;
	deff_exit ();
}



void system_reset (void)
{
	system_accept_freewpc ();

#if (MACHINE_PIC == 1)
	pic_init ();
#endif

<<<<<<< HEAD
	/* Check the 12V supply to make sure optos are working */
	opto_check ();
=======
	factory_reset_if_required ();
>>>>>>> 98a0c70e

#ifdef FASTBOOT
	sys_init_complete++;
#else
	deff_start (DEFF_SYSTEM_RESET);
#endif
	amode_start ();
}
<|MERGE_RESOLUTION|>--- conflicted
+++ resolved
@@ -189,12 +189,10 @@
 	pic_init ();
 #endif
 
-<<<<<<< HEAD
 	/* Check the 12V supply to make sure optos are working */
 	opto_check ();
-=======
+
 	factory_reset_if_required ();
->>>>>>> 98a0c70e
 
 #ifdef FASTBOOT
 	sys_init_complete++;
