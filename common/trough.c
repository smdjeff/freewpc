--- conflicted
+++ resolved
@@ -58,17 +58,13 @@
 #endif
 		if (device_full_p (device_entry (DEVNO_TROUGH)))
 		{
-<<<<<<< HEAD
 			task_sleep_sec (1);
 			continue;
-=======
-			/* Wait for ball to settle before kicking */
-			task_sleep (TIME_300MS);
-			sol_request (SOL_OUTHOLE);
-			task_sleep_sec (2);
->>>>>>> b262caf1
 		}
 
+		/* Wait for ball to settle more before kicking.  Then wait again
+		briefly before repolling the switch */
+		task_sleep (TIME_300MS);
 		sol_request (SOL_OUTHOLE);
 		task_sleep_sec (2);
 	}
