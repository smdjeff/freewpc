--- conflicted
+++ resolved
@@ -356,31 +356,6 @@
 	 *****************************************/
 	device_update_globals ();
 
-<<<<<<< HEAD
-	/*****************************************
-	 * Handle device count changes
-	 *****************************************/
-	if (dev->actual_count != dev->previous_count)
-	{
-		if (dev->actual_count == 0)
-			device_call_op (dev, empty); /* never used */
-		else if (dev->actual_count > dev->max_count)
-		{
-			/* When there are more balls in the device than we normally want
-			to keep here, we must kick one of them out.  If multiple kicks
-			are needed, this check will occur again in the future. */
-			dev->kicks_needed++;
-			dev->kick_errors = 0;
-			/* TODO - device_request_kick (dev); would be more appropriate,
-			 * but that doesn't work when called from device context due
-			 * to live balls getting bumped */
-		}
-	}
-
-	/*****************************************
-	 * Handle pending kickouts
-	 *****************************************/
-=======
 	/************************************************
 	 * Handle counts larger than the device supports
 	 ************************************************/
@@ -399,7 +374,6 @@
 	/************************************************
 	 * Handle counts larger than what SW wants
 	 ************************************************/
->>>>>>> 9fc3a78e
 	if (dev->kicks_needed > 0)
 	{
 		if (dev->actual_count == 0)
