--- conflicted
+++ resolved
@@ -3,31 +3,11 @@
 
 
 /**
-<<<<<<< HEAD
- * Waits until the FM chip is ready to receive a new
- * read/write operation.
- */
-extern inline void fm_wait (void)
-{
-	__asm__ volatile (
-		"lda\t" C_STRING(WPCS_FM_DATA) "\n"
-		"\tbmi\t.-3"
-	);
-}
-
-
-/**
-=======
->>>>>>> f7d47be3
  * Writes to a FM-chip register.
  */
 __attribute__((noinline)) void fm_write (U8 addr, U8 val)
 {
 	fm_write_inline (addr, val, 0);
-	fm_wait ();
-	writeb (WPCS_FM_ADDR_STATUS, addr);
-	fm_wait ();
-	writeb (WPCS_FM_DATA, val);
 }
 
 
@@ -42,21 +22,7 @@
 
 void fm_init (void)
 {
-<<<<<<< HEAD
-	fm_write (FM_ADDR_CLOCK_CTRL,
-		FM_TIMER_FRESETA + FM_TIMER_IRQENA + FM_TIMER_LOADA);
-}
-
-
-void fm_init (void)
-{
-	fm_write (0x30, 0);
-	fm_write (FM_ADDR_CLOCK_A1, 0xFD);
-	fm_write (FM_ADDR_CLOCK_A2, 0x02);
-	fm_restart_timer ();
-=======
 	fm_write (FM_ADDR_CLOCK_A1, 0xFD);
 	fm_write (FM_ADDR_CLOCK_A2, 0x02);
 	fm_timer_restart (0);
->>>>>>> f7d47be3
 }
