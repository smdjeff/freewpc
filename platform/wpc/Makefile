--- conflicted
+++ resolved
@@ -23,40 +23,13 @@
 # 1. -Wno-format is to not check format strings, because we define those
 # differently than ANSI C does (e.g. look at sprintf()).
 INT_CFLAGS = -mint8
-<<<<<<< HEAD
 CFLAGS += $(INT_CFLAGS) -DHAVE_NVRAM -mdirect -DCONFIG_PLATFORM_WPC -mwpc -fno-builtin -DCONFIG_PINMAME -mcode-section=.text -mdata-section=.text -mbss-section=ram -Wno-format
 EXTRA_ASFLAGS += -DCONFIG_PLATFORM_WPC
-
-=======
-CFLAGS = $(INT_CFLAGS) -DHAVE_FASTRAM_ATTRIBUTE -DHAVE_NVRAM -mdirect -DCONFIG_PLATFORM_WPC -mwpc -fno-builtin -DCONFIG_BIG_ENDIAN -mcode-section=.text -mdata-section=.text -mbss-section=ram -Wno-format
-ifneq ($(GCC_VERSION),3.4.6)
-SOFTREG_OPTIONS := -msoft-reg-count=4 -DSOFT_REG_COUNT=4
-endif
-
-# Optional CFLAGS based on configuration options
-
-# Save assembler files if needed for debugging the 6809 compiler.
-ifeq ($(SAVE_ASM),y)
-CFLAGS += -save-temps
-endif
 
 ifneq ($(REAL_HARDWARE),y)
 CFLAGS += -DCONFIG_PINMAME
 endif
 
-# Turn on compiler debug.  This will cause a bunch of compiler
-# debug files to get written out during every phase of the build.
-# This is really only needed for debugging the 6809 compiler.
-ifeq ($(DEBUG_COMPILER),y)
-CFLAGS += -da -dA
-endif
-
-# Optimization flags
-CFLAGS += -O2 -fomit-frame-pointer -fstrength-reduce -frerun-loop-opt -Wunknown-pragmas -foptimize-sibling-calls -fstrict-aliasing -fregmove -fgcse-after-reload -fgcse-sm -fgcse-las -ffreestanding
-# TODO : should -funroll-loops be given?
-
-KERNEL_HW_OBJS += $(P)/div10.o
->>>>>>> d979124d
 KERNEL_HW_OBJS += $(P)/main.o
 
 KERNEL_ASM_OBJS += $(if $(CONFIG_DMD), $(P)/bitmap.o)
