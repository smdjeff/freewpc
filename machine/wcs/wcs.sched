#
# Copyright 2007, 2008 by Brian Dominy <brian@oddchange.com>
# 
# This file is part of FreeWPC.
# 
# FreeWPC is free software; you can redistribute it and/or modify
# it under the terms of the GNU General Public License as published by
# the Free Software Foundation; either version 2 of the License, or
# (at your option) any later version.
# 
# FreeWPC is distributed in the hope that it will be useful,
# but WITHOUT ANY WARRANTY; without even the implied warranty of
# MERCHANTABILITY or FITNESS FOR A PARTICULAR PURPOSE.  See the
# GNU General Public License for more details.
# 
# You should have received a copy of the GNU General Public License
# along with FreeWPC; if not, write to the Free Software
# Foundation, Inc., 51 Franklin St, Fifth Floor, Boston, MA  02110-1301  USA
# 


<<<<<<< HEAD
# Handle fast solenoids: slings and jets
=======
# Handle fast solenoids: slings, jets, and kickback
>>>>>>> 755a3df5
!spsol0_service      8     40c
!spsol1_service      8     40c
!spsol2_service      8     40c
!spsol3_service      8     40c
!spsol4_service      8     40c
<<<<<<< HEAD

!spinner0_service    8     40c
=======
!spsol5_service      8     40c

!spinner0_service    8     40c

!duty0_service       16    40c
>>>>>>> 755a3df5
<|MERGE_RESOLUTION|>--- conflicted
+++ resolved
@@ -19,23 +19,14 @@
 # 
 
 
-<<<<<<< HEAD
-# Handle fast solenoids: slings and jets
-=======
 # Handle fast solenoids: slings, jets, and kickback
->>>>>>> 755a3df5
 !spsol0_service      8     40c
 !spsol1_service      8     40c
 !spsol2_service      8     40c
 !spsol3_service      8     40c
 !spsol4_service      8     40c
-<<<<<<< HEAD
-
-!spinner0_service    8     40c
-=======
 !spsol5_service      8     40c
 
 !spinner0_service    8     40c
 
-!duty0_service       16    40c
->>>>>>> 755a3df5
+!duty0_service       16    40c