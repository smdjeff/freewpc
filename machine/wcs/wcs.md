#--------------------------------------------------------------------------
# WCS machine description for FreeWPC
# (C) Copyright 2006-2008 by Brian Dominy <brian@oddchange.com>
#
# See tools/genmachine for more information about the format of this file.
#--------------------------------------------------------------------------

Title: World Cup
DMD: Yes
Fliptronic: Yes
DCS: Yes
PIC: Yes
WPC95: No
Pinmame-Zip: wcs_l2.zip
Pinmame-ROM: wcup_lx2.bin
Lamp-Matrix-Width: 45
Lamp-Matrix-Height: 25

include platform/wpc/wpc.md

define MACHINE_NUMBER 531
define MACHINE_CUSTOM_AMODE

[lamps]
11: noname, x(39), y(12)
12: noname, x(37), y(11)
13: noname, x(35), y(10)
14: noname, x(33), y( 9)
15: noname, x(31), y( 8)
16: noname, x(29), y( 7)
17: noname, x(27), y( 6)
18: noname, x(25), y( 5)
21: noname, x(36), y(13)
22: noname, x(34), y(13)
23: noname, x(32), y(13)
24: noname, x(30), y(13)
25: noname, x(27), y(12)
26: noname, x(25), y(11)
27: noname, x(23), y(12)
28: noname, x(21), y(11)
31: noname, x(16), y(16)
32: noname, x(17), y(18)
33: noname, x(31), y(16)
34: noname, x(29), y(17)
35: noname, x(26), y(14)
36: noname, x(24), y(14)
37: noname, x(21), y(13)
38: noname, x(14), y( 9)
41: noname, x(38), y( 1)
42: noname, x(36), y( 1)
43: noname, x(34), y( 1)
44: noname, x(19), y(20)
45: noname, x(21), y(19)
46: noname, x(25), y(18)
47: noname, x(27), y(18)
48: noname, x(3), y(15)
51: noname, x(8), y(12)
52: noname, x(7), y(14)
53: noname, x(6), y(11)
54: noname, x(5), y(15)
55: noname, x(29), y(21)
56: noname, x(35), y(22)
57: noname, x(43), y(17)
58: noname, x(38), y(24)
61: noname, x(19), y( 6)
62: noname, x(19), y( 2)
63: noname, x(21), y( 3)
64: noname, x(23), y( 4)
65: noname, x(21), y( 7)
66: noname, x(1), y(17)
67: noname, x(1), y(19)
68: noname, x(30), y(25)
71: noname, x(16), y( 4)
72: noname, x(19), y(17)
73: noname, x(43), y( 7)
74: noname, x(35), y( 3)
75: noname, x(30), y( 4)
76: noname, x(16), y( 6)
77: noname, x(16), y(20)
78: noname, x(16), y( 5)
81: noname, x(10), y(13)
82: noname, x(13), y(12)
83: noname, x(16), y(13)
84: noname, x(19), y(14)
85: noname, x(26), y(25)
86: noname, x(28), y(25)
87: noname, x(45), y(21)
88: noname, x(45), y( 3)

[lamps]
11: Chicago P, purple
12: Dallas U, purple
13: Boston C, purple
14: New York D, purple
15: Orlando L, purple
16: Washington R, purple
17: San Francisco O, purple
18: Detroit W, purple
21: 1 Goal, yellow
22: 2 Goals, yellow
23: 3 Goals, yellow
24: 4 Goals, yellow
25: Ball Speed, white
26: Ball Strength, white
27: Ball Stamina, white
28: L. Ticket Half
31: Free Kick, yellow
32: TV Award, white
33: Ultra Goalie, white
34: Ultra Ramps, white
35: Ball Spirit, white
36: Ball Skill, white
37: R. Ticket Half
38: Tackle, blue
41: Kickback Lower, green
42: Kickback Center, green
43: Kickback Upper, green
44: R. Ramp Build, white
45: R. Ramp Lock, white
46: Ultra Spinner, white
47: Ultra Jets, white
48: Striker, red
51: Goal Jackpot
52: Extra Ball, red
53: Goal, yellow
54: Striker Build, white
55: Light Magna Goalie
56: R. Flipper Lane
57: Shoot Again, red
58: Special, red
61: L. Ramp Build, white
62: L. Loop Build, white
63: Travel, yellow
64: World Cup Final, white
65: L. Ramp Lock
66: Top Lane Left, purple
67: Top Lane Right, purple
68: Skill Lower, yellow
71: Light Jackpots, yellow
72: Final Draw, white
73: Magna Goalie, orange
74: Left Inlane
<<<<<<< HEAD
75: Light Kickback, green
76: L. Ramp Ticket, purple
77: R. Ramp Ticket, purple
78: Ramp Jackpots, red
81: Rollover 1, red
82: Rollover 2, red
83: Rollover 3, red
84: Rollover 4, red
85: Skill Top, yellow
86: Skill Middle, yellow
87: Buy-In Button, green
88: Start Button, yellow
=======
75: Light Kickback
76: L. Ramp Ticket
77: R. Ramp Ticket
78: Ultra Ramp Collect
81: Rollover 1
82: Rollover 2
83: Rollover 3
84: Rollover 4
85: Skill Top
86: Skill Middle
87: Buy-In Button, green, buyin, cabinet
88: Start Button, yellow, start, cabinet
>>>>>>> 4401fb3d

[switches]
11: Unused
12: Magnet Button, button, noscore, cabinet
13: Start Button, start-button, cabinet, intest
14: Tilt, tilt
15: Left Flipper Lane, ingame
16: Striker 3, ingame
17: Right Flipper Lane, ingame
18: Right Outlane, ingame
21: Slam Tilt, slam-tilt
23: Buy Extra Ball, button, cabinet
25: Free Kick Target, ingame
26: Kickback Upper, ingame
27: Spinner, ingame
28: Light Kickback, ingame
31: Trough 1, trough, noscore, opto
32: Trough 2, trough, noscore, opto
33: Trough 3, trough, noscore, opto
34: Trough 4, trough, noscore, opto
35: Trough 5, trough, noscore, opto
36: Trough Stack, noscore, opto
37: Light Magna Goalie, ingame
38: Shooter, noscore, shooter
41: Goal Trough, opto, ingame
42: Goal Popper, opto, ingame
43: Goalie Left, noscore, opto
44: Goalie Right, noscore, opto
45: TV Popper, opto, ingame
46: Unused
47: Travel Lane, ingame
48: Goalie Target, ingame
51: Skill Shot Front, opto, ingame
52: Skill Shot Center, opto, ingame
53: Skill Shot Rear, opto, ingame
54: Right Eject, ingame
55: Upper Eject, ingame
56: Left Eject, ingame
61: Rollover 1, ingame
62: Rollover 2, ingame
63: Rollover 3, ingame
64: Rollover 4, ingame
65: Tackle, ingame
66: Striker 1, ingame
67: Striker 2, ingame
71: L. Ramp Diverted, ingame
72: L. Ramp Enter, ingame
74: L. Ramp Exit, ingame
75: R. Ramp Enter, ingame
76: Lock Low, ingame
77: Lock High, ingame
78: R. Ramp Exit, ingame
81: Left Jet
82: Upper Jet
83: Lower Jet
84: Left Slingshot
85: Right Slingshot
86: Kickback, ingame
87: Upper Left Lane, ingame
88: Upper Right Lane, ingame

[drives]
H1: Goal Popper
H2: TV Popper
H3: Kickback
H4: Lock Release
H5: Upper Eject
H6: Trough Release, ballserve
H7: Knocker, knocker
H8: Ramp Divertor

L1: Left Jet
L2: Upper Jet
L3: Lower Jet
L4: Left Sling
L5: Right Sling
L6: Right Eject
L7: Left Eject
L8: Divertor Hold

G1: Goal Cage Top, flash
G2: Goal, flash
G3: Skill Shot, flash
G4: Jet Bumpers, flash
G5: Goalie Drive, motor
G6: Soccer Ball, flash
G7: Ball Forward, motor
G8: Ball Reverse, motor

A1: L. Ramp Enter, flash
A2: Lock Area, flash
A3: Flipper Lanes, flash
A4: Ramp Rear, flash

F1: Magna Goalie
F2: Loop Gate
F3: Lock Magnet

[gi]
0: Playfield Left
1: Playfield Right
2: Insert Background
3: Insert Title
4: Playfield Top

[tests]

#############################################################

[lamplists]
Goal Counts: 1 Goal, 2 Goals, 3 Goals, 4 Goals
Ball Panels: Ball Stamina, Ball Skill, Ball Spirit, Ball Speed, Ball Strength
Build Shots: L. Loop Build, L. Ramp Build, Striker Build, R. Ramp Build
Kickbacks: Kickback Lower, Kickback Center, Kickback Upper
Ultra Modes: Ultra Spinner, Ultra Jets, Ultra Ramps, Ultra Goalie
Rollovers: Rollover 1, Rollover 2, Rollover 3, Rollover 4
Ticket Halves: L. Ticket Half, R. Ticket Half
Cities: Chicago P, Dallas U, Boston C, New York D, Orlando L, Washington R, San Francisco O, Detroit W
Skill Shots: Skill Top, Skill Middle, Skill Lower
Rollovers: Rollover 1, Rollover 2, Rollover 3, Rollover 4
Top Lanes: Top Lane Left, Top Lane Right
Locks: L. Ramp Lock, R. Ramp Lock
Ramp Tickets: L. Ramp Ticket, R. Ramp Ticket
Red Lamps: COLOR:red
White Lamps: COLOR:white
Orange Lamps: COLOR:orange
Yellow Lamps: COLOR:yellow
Green Lamps: COLOR:green
Blue Lamps: COLOR:blue
Purple Lamps: COLOR:purple

[containers]
Trough: trough, Trough Release, Trough 5, Trough 4, Trough 3, Trough 2, Trough 1, init_max_count(5)
Goal Popper: Goal Popper, Goal Popper
TV Popper: TV Popper, TV Popper
Left Eject: Left Eject, Left Eject
Right Eject: Right Eject, Right Eject
Upper Eject: Upper Eject, Upper Eject
Lock: Lock Release, Lock High, Lock Low

[targetbanks]

[shots]

#############################################################

[adjustments]
Ball Saver: yes_no, YES
Evil Goalie: yes_no, NO
Max Lock Count: integer, 2
Reverse Spin: yes_no, NO
Disable Ball: yes_no, NO
Disable Goalie: yes_no, NO

[audits]

[system_sounds]

[system_music]

[scores]

[highscores]

[flags]
L. Ramp Light Mode:
R. Ramp Light Mode:
5 Man MB Lit:
Final Draw MB Running:
5 Man MB Running:
L. Loop Build:
L. Ramp Build:
Striker Build:
R. Ramp Build:
Divert Ramp:

[globalflags]
Goalie Moving:

[deffs]

[leffs]
Amode: runner, PRI_LEFF1, LAMPS(ALL), GI(ALL), page(MACHINE_PAGE)

[fonts]
<|MERGE_RESOLUTION|>--- conflicted
+++ resolved
@@ -140,7 +140,6 @@
 72: Final Draw, white
 73: Magna Goalie, orange
 74: Left Inlane
-<<<<<<< HEAD
 75: Light Kickback, green
 76: L. Ramp Ticket, purple
 77: R. Ramp Ticket, purple
@@ -151,22 +150,8 @@
 84: Rollover 4, red
 85: Skill Top, yellow
 86: Skill Middle, yellow
-87: Buy-In Button, green
-88: Start Button, yellow
-=======
-75: Light Kickback
-76: L. Ramp Ticket
-77: R. Ramp Ticket
-78: Ultra Ramp Collect
-81: Rollover 1
-82: Rollover 2
-83: Rollover 3
-84: Rollover 4
-85: Skill Top
-86: Skill Middle
 87: Buy-In Button, green, buyin, cabinet
 88: Start Button, yellow, start, cabinet
->>>>>>> 4401fb3d
 
 [switches]
 11: Unused
