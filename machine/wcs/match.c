
#include <freewpc.h>

struct match_params
{
	U8 goal_starts_lit;
	U8 goals_needed;
	U8 yards_per_goal;
	U8 total_time;
	U8 goalie_difficulty;
};

const struct match_params match_params[] = {
	/* Round 0 - not used */ {},
	{ TRUE,  2, 100, 45, 0 },
	{ TRUE,  3, 100, 45, 0 },
	{ FALSE, 3, 100, 45, 0 },

	{ FALSE, 3, 100, 40, 0 },
	{ FALSE, 3, 100, 35, 0 },
	{ FALSE, 4, 100, 35, 0 },

	{ FALSE, 4, 100, 30, 1 },
	{ FALSE, 5, 100, 30, 1 },
	{ FALSE, 5, 100, 30, 2 },
};

__local__ U8 match_number;

__local__ U8 match_goals_scored;

__local__ U8 yards_to_go;

U8 match_timer;

__local__ U8 spinners_needed;

__local__ U8 spinners_needed_next;


<<<<<<< HEAD
void goal_flash_multiple (void)
{
	for (;;)
	{
		sol_request_async (FLASH_GOAL);
		task_sleep (TIME_200MS);
	}
}


void goal_scored_leff (void)
{
	leff_create_peer (goal_flash_multiple);
	sol_request_async (FLASH_GOAL_CAGE_TOP);
	task_sleep (TIME_500MS);
	sol_request_async (FLASH_GOAL_CAGE_TOP);
	task_sleep_sec (1);
	task_kill_peers ();
	leff_exit ();
}


void flash_many (void)
{
	for (;;)
	{
		task_sleep (TIME_200MS);
	}
}


void match_won_leff (void)
{
	leff_create_peer (flash_many);
	task_sleep_sec (1);
	task_kill_peers ();
	leff_exit ();
}


void match_running_deff (void)
{
	for (;;)
	{
		score_update_start ();

		dmd_alloc_low_clean ();

		font_render_string_left (&font_var5, 1, 9, "YARDS");
		sprintf ("%d", yards_to_go);
		font_render_string_left (&font_fixed10, 1, 16, sprintf_buffer);

		font_render_string_right (&font_var5, 1, 9, "GOALS");
		sprintf ("%d", match_goals_scored);
		font_render_string_right (&font_fixed10, 127, 16, sprintf_buffer);

		sprintf_current_score ();
		font_render_string_center (&font_mono5, 64, 3, sprintf_buffer);

		dmd_show_low ();

		while (!score_update_required ())
			task_sleep (TIME_133MS);
	}
=======

/* FINAL_MATCH_START
MATCH_LOST
FINAL_MATCH_WON
MATCH_STARTED
MATCH_RESTART
MATCH_RESTART_SPIN */

void match_started_deff (void)
{
	dmd_alloc_low_clean ();
	sprintf ("MATCH %d", match_number);
	font_render_string_center (&font_mono5, 64, 4, sprintf_buffer);
	sprintf ("%d YARDS TO LIGHT GOAL", yards_to_go);
	font_render_string_center (&font_var5, 64, 16, sprintf_buffer);
	sprintf ("%d GOALS NEEDED TO WIN", match_params[match_number].goals_needed);
	font_render_string_center (&font_var5, 64, 26, sprintf_buffer);
	dmd_show_low ();
	task_sleep_sec (5);
	deff_exit ();
}

void yards_awarded_deff (void)
{
	dmd_alloc_low_clean ();
	sprintf ("%d MORE YARDS", yards_to_go);
	font_render_string_center (&font_mono5, 64, 10, sprintf_buffer);
	font_render_string_center (&font_mono5, 64, 20, "TO LIGHT GOAL");
	dmd_show_low ();
	task_sleep_sec (3);
	deff_exit ();
}

void goal_lit_deff (void)
{
	dmd_alloc_low_clean ();
	font_render_string_center (&font_fixed10, 64, 16, "GOAL IS LIT");
	dmd_show_low ();
	task_sleep_sec (2);
	deff_exit ();
}

void goal_scored_deff (void)
{
	dmd_alloc_low_clean ();
	sprintf ("%d GOALS", match_goals_scored);
	font_render_string_center (&font_fixed10, 64, 10, sprintf_buffer);
	sprintf ("WIN MATCH AT %d", match_params[match_number].goals_needed);
	font_render_string_center (&font_mono5, 64, 22, sprintf_buffer);
	dmd_show_low ();
	task_sleep_sec (3);
	deff_exit ();
}

void match_won_deff (void)
{
	dmd_alloc_low_clean ();
	sprintf ("%d GOALS", match_goals_scored);
	font_render_string_center (&font_fixed10, 64, 10, sprintf_buffer);
	font_render_string_center (&font_mono5, 64, 22, "YOU WIN THE MATCH");
	dmd_show_low ();
	task_sleep_sec (2);
	deff_exit ();
}

void match_lost_deff (void)
{
	dmd_alloc_low_clean ();
	font_render_string_center (&font_fixed10, 64, 10, "SHOOT SPINNER");
	font_render_string_center (&font_mono5, 64, 22, "TO RESTART MATCH");
	dmd_show_low ();
	task_sleep_sec (3);
	deff_exit ();
}

void goal_unlit_deff (void)
{
	dmd_alloc_low_clean ();
	font_render_string_center (&font_fixed10, 64, 10, "SHOOT RAMPS TO");
	font_render_string_center (&font_mono5, 64, 22, "RELIGHT GOAL");
	dmd_show_low ();
	task_sleep_sec (3);
	deff_exit ();
>>>>>>> cd569a93
}


void wcs_start_final_match (void)
{
	/* deff_start (DEFF_FINAL_MATCH_START); */
}


void wcs_restart_timer (void)
{
	match_timer = match_params[match_number].total_time;
}

void wcs_match_lost (void)
{
	spinners_needed = spinners_needed_next;
	if (spinners_needed_next < 50)
	{
		spinners_needed_next += 5;
	}
	deff_stop (DEFF_MATCH_RUNNING);
	/* deff_start (DEFF_MATCH_LOST); */
}


void wcs_finish_match (void)
{
	if (match_number >= 9)
	{
		/* deff_start (DEFF_FINAL_MATCH_WON); */
		match_number = 0;
	}
	else
	{
		sound_send (MUS_TEA_PARTY_WON);
		deff_start (DEFF_MATCH_WON);
	}
}


void wcs_start_match (void)
{
	match_number++;
	if (match_number >= 9)
	{
		wcs_start_final_match ();
		return;
	}

	match_goals_scored = 0;
	yards_to_go = match_params[match_number].yards_per_goal;
	wcs_restart_timer ();
	spinners_needed = 0;
	spinners_needed_next = 20;
<<<<<<< HEAD
	deff_restart (DEFF_MATCH_RUNNING);
	/* deff_start (DEFF_MATCH_STARTED); */
=======
	deff_start (DEFF_MATCH_STARTED);
>>>>>>> cd569a93
}

void wcs_restart_match (void)
{
	spinners_needed = 0;
	wcs_restart_timer ();
	deff_restart (DEFF_MATCH_RUNNING);
	/* deff_start (DEFF_MATCH_RESTART); */
}


static inline bool match_in_progress_p (void)
{
	return (yards_to_go == 0) && (spinners_needed == 0);
}

void award_match_goal (void)
{
	if (match_in_progress_p ())
	{
		++match_goals_scored;
		sound_send (SPCH_GOALLL);
		deff_start (DEFF_GOAL_SCORED);

		if (match_goals_scored ==
			match_params[match_number].goals_needed)
		{
			wcs_finish_match ();
			wcs_start_match ();
		}
	}
	else if (yards_to_go == 0)
	{
		deff_start (DEFF_GOAL_UNLIT);
	}
}

void light_match_goal (void)
{
	yards_to_go = 0;
	sound_send (MUS_GOAL_IS_LIT);
	deff_start (DEFF_GOAL_LIT);
}


void advance_yards (U8 yards)
{
	sound_send (SND_CHALKBOARD);
	if (yards_to_go == 0)
	{
	}
	else if (yards >= yards_to_go)
	{
		light_match_goal ();
	}
	else
	{
		deff_start (DEFF_YARDS_AWARDED);
		yards_to_go -= yards;
	}
}

static inline void lamp_update_goals (U8 count, U8 lamp)
{
	if (match_goals_scored >= count)
		lamp_tristate_on (lamp);
	else if (match_params[match_number].goals_needed >= count)
		lamp_tristate_flash (lamp);
	else
		lamp_tristate_off (lamp);
}

CALLSET_ENTRY (wcs_match, lamp_update)
{
	lamp_update_goals (1, LM_1_GOAL);
	lamp_update_goals (2, LM_2_GOALS);
	lamp_update_goals (3, LM_3_GOALS);
	lamp_update_goals (4, LM_4_GOALS);
	if (match_timer)
	{
		lamp_tristate_off (LM_L_LOOP_BUILD);
		if (yards_to_go)
		{
			lamp_tristate_flash (LM_R_RAMP_BUILD);
			lamp_tristate_flash (LM_L_RAMP_BUILD);
			lamp_tristate_flash (LM_STRIKER_BUILD);
			lamp_tristate_off (LM_GOAL);
		}
		else
		{
			lamp_tristate_off (LM_R_RAMP_BUILD);
			lamp_tristate_off (LM_L_RAMP_BUILD);
			lamp_tristate_off (LM_STRIKER_BUILD);
			lamp_tristate_flash (LM_GOAL);
		}
	}
	else
	{
		lamp_tristate_flash (LM_L_LOOP_BUILD);
		lamp_tristate_off (LM_R_RAMP_BUILD);
		lamp_tristate_off (LM_L_RAMP_BUILD);
		lamp_tristate_off (LM_STRIKER_BUILD);
		lamp_tristate_off (LM_GOAL);
	}
}

CALLSET_ENTRY (wcs_match, start_player)
{
	match_number = 0;
	wcs_start_match ();
}

CALLSET_ENTRY (wcs_match, goal_shot)
{
	award_match_goal ();
}

CALLSET_ENTRY (wcs_match, sw_goalie_target)
{
	if (match_in_progress_p ())
	{
		// speech call here
	}
	// hit goalie sound here
}

CALLSET_ENTRY (wcs_match, striker_shot)
{
	advance_yards (10);
}

CALLSET_ENTRY (wcs_match, left_ramp_shot)
{
	advance_yards (20);
}

CALLSET_ENTRY (wcs_match, right_ramp_shot)
{
	advance_yards (30);
}

CALLSET_ENTRY (wcs_match, any_rollover)
{
	advance_yards (5);
}

CALLSET_ENTRY (wcs_match, sw_spinner_slow)
{
	sound_send (SND_SPINNER);
	if (spinners_needed)
	{
		if (--spinners_needed == 0)
		{
			wcs_restart_match ();
		}
		else
		{
			/* deff_start (DEFF_MATCH_RESTART_SPIN); */
		}
	}
}
<|MERGE_RESOLUTION|>--- conflicted
+++ resolved
@@ -38,7 +38,6 @@
 __local__ U8 spinners_needed_next;
 
 
-<<<<<<< HEAD
 void goal_flash_multiple (void)
 {
 	for (;;)
@@ -103,7 +102,6 @@
 		while (!score_update_required ())
 			task_sleep (TIME_133MS);
 	}
-=======
 
 /* FINAL_MATCH_START
 MATCH_LOST
@@ -187,7 +185,6 @@
 	dmd_show_low ();
 	task_sleep_sec (3);
 	deff_exit ();
->>>>>>> cd569a93
 }
 
 
@@ -243,12 +240,8 @@
 	wcs_restart_timer ();
 	spinners_needed = 0;
 	spinners_needed_next = 20;
-<<<<<<< HEAD
 	deff_restart (DEFF_MATCH_RUNNING);
-	/* deff_start (DEFF_MATCH_STARTED); */
-=======
 	deff_start (DEFF_MATCH_STARTED);
->>>>>>> cd569a93
 }
 
 void wcs_restart_match (void)
