--- conflicted
+++ resolved
@@ -2,21 +2,6 @@
 #include <freewpc.h>
 
 
-<<<<<<< HEAD
-CALLSET_ENTRY (pity, end_ball)
-{
-	sound_send (SND_CROWD_AWW);
-}
-
-CALLSET_ENTRY (pity, bonus)
-{
-	sound_send (MUS_BONUS1);
-	task_sleep_sec (1);
-	sound_send (MUS_BONUS2);
-	task_sleep_sec (1);
-	sound_send (MUS_BONUS_BONG);
-	task_sleep_sec (1);
-=======
 CALLSET_ENTRY (pity, bonus)
 {
 	sound_send (MUS_BONUS_BONG);
@@ -25,7 +10,6 @@
 	task_sleep (TIME_300MS);
 	sound_send (MUS_BONUS_BONG);
 	task_sleep (TIME_300MS);
->>>>>>> 755a3df5
 }
 
 CALLSET_ENTRY (pity, any_pf_switch)
@@ -62,11 +46,8 @@
 {
 	sound_send (SND_DING4);
 }
-<<<<<<< HEAD
-=======
 
 CALLSET_ENTRY (pity, sw_shooter)
 {
 	sound_send (SND_PLUNGE);
-}
->>>>>>> 755a3df5
+}