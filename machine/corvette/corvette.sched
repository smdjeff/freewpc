--- conflicted
+++ resolved
@@ -19,10 +19,6 @@
 # 
 
 
-<<<<<<< HEAD
-# Game specific drivers
-corvette_zr1_engine_rtt   16    1c
-=======
 # Special solenoid drivers
 !left_sling_service       8     40c
 !right_sling_service      8     40c
@@ -49,5 +45,4 @@
 # See ZR1_*_TICKS defines
 corvette_zr1_engine_rtt   16    1c
 
-# EOF
->>>>>>> 2454250f
+# EOF