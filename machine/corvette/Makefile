--- conflicted
+++ resolved
@@ -63,13 +63,4 @@
 
 GAME_PAGED_OBJS = simple.o driver.o kickback.o \
 	jets.o trivial.o sling.o zr_1_multiball.o shots.o \
-<<<<<<< HEAD
 	leffs.o deffs.o skill.o
-
-SCHED_HEADERS += build/left_sling.h build/right_sling.h \
-	build/left_jet.h build/lower_jet.h build/upper_jet.h \
-	build/kickback_driver.h build/spinner.h build/loop_gate.h \
-	build/zr_1_up_rev_gate.h build/zr_1_low_rev_gate.h
-=======
-	leffs.o deffs.o skill.o zr1.o
->>>>>>> 07f72cd8
