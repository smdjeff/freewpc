--- conflicted
+++ resolved
@@ -41,15 +41,9 @@
 	{
 		for (i=0; i < 5; i++)
 		{
-<<<<<<< HEAD
 			gi_leff_disable (TRIAC_GI_STRING (i));
-			task_sleep (TIME_100MS);
+			task_sleep (TIME_66MS);
 			gi_leff_enable (TRIAC_GI_STRING (i));
-=======
-			triac_leff_disable (TRIAC_GI_STRING (i));
-			task_sleep (TIME_66MS);
-			triac_leff_enable (TRIAC_GI_STRING (i));
->>>>>>> e2ee31e7
 		}
 	}
 	triac_leff_enable (TRIAC_GI_MASK);
@@ -93,20 +87,15 @@
 
 void no_gi_leff (void)
 {
-<<<<<<< HEAD
 	gi_leff_disable (TRIAC_GI_MASK);
-	task_sleep_sec (1);
-=======
-	triac_leff_disable (TRIAC_GI_MASK);
 	task_sleep_sec (2);
-	triac_leff_enable (TRIAC_GI_MASK);
+	gi_leff_enable (TRIAC_GI_MASK);
 	leff_exit ();
 }
 
 void turn_on_gi_leff (void)
 {
-	triac_leff_enable (TRIAC_GI_MASK);
->>>>>>> e2ee31e7
+	gi_leff_enable (TRIAC_GI_MASK);
 	leff_exit ();
 }
 
