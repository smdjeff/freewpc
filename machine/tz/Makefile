
#
# Game specific Makefile extensions
#

MACHINE_FILE := tz.md

MACHINE_SCHEDULE := $(M)/tz.sched

MACHINE_SCHED_FLAGS := -i tz/driver.h

# Define the name of the GAME_ROM.  This is
# optional; you can delete it and a suitable
# default will be taken.
GAME_ROM_PREFIX = ftz

# Set ROM_PAGE_COUNT to the number of 16KB pages
# that should be present in the output image.
# The hardware supports a maximum of 64 pages;
# you can't exceed this.
#
# The 'system' will always reside in the uppermost
# two pages.  If the ROM is less than a full 64
# pages, then the pages are numbered from [N..64]
# anyway.
#
# 128KB.....8 pages
# 256KB.....16 pages
# 512KB.....32 pages
# 1MB...... 64 pages
#
ROM_PAGE_COUNT = 32

#################################################
#
# Simulation options.
#
# These options control the way that the game
# ROM is made available to pinmame for testing.
# They are only used during installation into
# the pinmame roms directory.
#
#################################################

PINMAME_MACHINE = tz_92

PINMAME_GAME_ROM = tzone9_2.rom

PINMAME_OTHER_ROMS = tzu*.rom

#
# Object files exported by this game
#
# GAME_OBJS go into the system page, which should be a last resort or for common
# functions, or for those which have to for some reason.  All feature tests can
# go into GAME_TEST_OBJS.  Preferably, game functions go into GAME_PAGED_OBJS.
# This works safely for any file that only uses CALLSET_ENTRY functions, deffs,
# and leffs.  RTTs must go into GAME_OBJS.
#

<<<<<<< HEAD
SCHED_HEADERS += build/spsol0.h build/spsol1.h build/spsol.h build/spsol.h build/spsol4.h
=======
SCHED_HEADERS += build/spsol0.h build/spsol1.h build/spsol2.h build/spsol3.h build/spsol4.h
>>>>>>> 755a3df5

GAME_OBJS = clock.o magnet.o sling.o jets.o autofire.o gumball.o \
	rampdiv.o lock.o door.o

GAME_TEST_OBJS = clocktest.o gumball_test.o magtest.o powerball_test.o

GAME_INCLUDES =

GAME_PAGED_OBJS = lanes.o leftramp.o skill.o deadend.o camera.o \
	config.o rightramp.o hitch.o piano.o rocket.o slot.o greed.o \
	mpf.o powerball.o clocktarget.o vmode.o deffs.o bonus.o star.o \
	multiball.o loop.o sssmb.o chaosmb.o leffs.o amode.o

GAME_FSMS = shot.fsm

FIF_SRCS += images/cow.fif images/spiral.fif images/mborder.fif

FIF_SRCS += $(M)/ballborder.fif $(M)/brianhead.fif $(M)/city.fif \
	$(M)/coinstack.fif $(M)/hitcher.fif $(M)/oldcar.fif \
	$(M)/pyramid.fif $(M)/robot.fif
<|MERGE_RESOLUTION|>--- conflicted
+++ resolved
@@ -58,11 +58,7 @@
 # and leffs.  RTTs must go into GAME_OBJS.
 #
 
-<<<<<<< HEAD
-SCHED_HEADERS += build/spsol0.h build/spsol1.h build/spsol.h build/spsol.h build/spsol4.h
-=======
 SCHED_HEADERS += build/spsol0.h build/spsol1.h build/spsol2.h build/spsol3.h build/spsol4.h
->>>>>>> 755a3df5
 
 GAME_OBJS = clock.o magnet.o sling.o jets.o autofire.o gumball.o \
 	rampdiv.o lock.o door.o
