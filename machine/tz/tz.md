#--------------------------------------------------------------------------
# TZ machine description for FreeWPC
# (C) Copyright 2006, 2007, 2009 by Brian Dominy <brian@oddchange.com>
#
# See tools/genmachine for more information about the format of this file.
#--------------------------------------------------------------------------

# This file describes many characteristics of a pinball machine,
# mostly physical stuff, although some rules can be coded here also.

##########################################################################
# General section (before a [section] header is given.
# Miscellaneous parameters are specified here.
##########################################################################
Title: Twilight Zone

include platform/wpc/wpc-fliptronic.md

Pinmame-Zip: tz_92.zip
Pinmame-ROM: tzone9_2.rom
Lamp-Matrix-Width: 39
Lamp-Matrix-Height: 29


##########################################################################
# Use 'define' to emit a plain #define for anything not covered by
# some other means.
##########################################################################
define MACHINE_TZ
define MACHINE_INCLUDE_FLAGS
define MACHINE_SOL_EXTBOARD1
define MACHINE_CUSTOM_AMODE
define MACHINE_SCORE_DIGITS               10
define MACHINE_MUSIC_GAME                 MUS_FASTLOCK_BANZAI_RUN
define MACHINE_MUSIC_PLUNGER              MUS_MULTIBALL_LIT_PLUNGER
define MACHINE_REPLAY_CODE_TO_SCORE       replay_code_to_score
define MACHINE_DEBUGGER_HOOK              tz_debugger_hook
define MACHINE_REPLAY_SCORE_CHOICES       10
define MACHINE_REPLAY_START_CHOICE        5
define MACHINE_OUTHOLE_KICK_HOOK          tz_outhole_kick_hook
define MACHINE_AMODE_LEFF                 tz_amode_leff
define MACHINE_AMODE_EFFECTS 		 
define MACHINE_HAS_UPPER_LEFT_FLIPPER
define MACHINE_HAS_UPPER_RIGHT_FLIPPER
define MACHINE_AMODE_FLIPPER_SOUND_CODE   SND_THUD
define CONFIG_TZONE_IP

##########################################################################
# Lamp Description
# The key is given in column/row format.  The first parameter must be
# the lamp name.  Optionally you can specify a color, and x() and y()
# for the location on the playfield.  Only a subset of lamp colors are
# recognized; see tools/genmachine for details.  Lamp location is
# given in terms of the Lamp-Matrix-Width and Lamp-Matrix-Height.
##########################################################################
[lamps]
11: Panel Camera, amber ,x(28), y(13)
12: Panel H.H., amber ,x(28), y(10)
13: Panel Clock Chaos, amber ,x(26), y(10)
14: Panel Super Skill, amber ,x(24), y(10)
15: Panel Fast Lock, amber ,x(22), y(10)
16: Panel Gumball, amber ,x(20), y(10)
17: Panel TSM, amber ,x(18), y(10)
18: Panel EB, amber ,x(18), y(13)
21: Lock2, red ,x(25), y(14)
22: Panel Greed, amber ,x(28), y(16)
23: Panel 10M, amber ,x(26), y(16)
24: Panel Battle Power, amber ,x(24), y(16)
25: Panel Spiral, amber ,x(22), y(16)
26: Panel Clock Mil., amber ,x(20), y(16)
27: Panel Super Slot, amber ,x(18), y(16)
28: BALL, red ,x(21), y(14)
31: Left Outlane, red ,x(27), y( 1)
32: Lock1 , red, x(25), y(12)
33: Left Inlane1, white ,x(26), y( 3)
34: Panel LITZ, white ,x(23), y(12)
35: Left Inlane2, white ,x(26), y( 5)
36: GUM, red ,x(21), y(12)
37: LL 5M, yellow ,x(23), y( 4)
38: Dead End, white ,x(20), y( 5)
41: Spiral 2M, yellow ,x(32), y( 8)
42: Spiral 3M, yellow ,x(31), y(10)
43: Spiral 4M, yellow ,x(30), y(12)
44: Spiral 5M, yellow ,x(30), y(14)
45: Spiral 10M, yellow ,x(31), y(16)
46: Spiral EB, red ,x(32), y(18)
47: Shoot Again, red , shoot-again, x(36), y(13)
48: Right Inlane, white ,x(26), y(21)
51: Bonus X, white ,x( 5), y(11)
52: Multiball, white ,x( 7), y(12)
53: Super Skill, orange ,x( 9), y(13)
54: Left Powerball, white ,x( 6), y( 9)
55: Camera, white ,x(14), y(11)
56: Ramp Battle, orange ,x( 6), y(17)
57: Lock EB, red , extra-ball, x( 3), y(19)
58: Lock Arrow, orange ,x( 1), y(20)
61: Left Jet ,red, x(17), y( 1)
62: Lower Jet ,orange, x(22), y( 3)
63: Right Jet ,yellow, x(17), y( 6)
64: ML 5M, yellow ,x(19), y( 7)
65: UL 5M, yellow ,x(17), y( 8)
66: Right Outlane, red ,x(27), y(23)
67: Right Powerball, white ,x(14), y(22)
68: Right Spiral, orange ,x(12), y(23)
71: LR 5M ,yellow, x(16), y(17)
72: MR1 5M ,yellow, x(14), y(16)
73: MR2 5M ,yellow, x(12), y(16)
74: Power Payoff ,white, x(10), y(18)
75: UR 5M ,yellow, x( 5), y(20)
76: MPF 500K ,yellow, x( 9), y( 3)
77: MPF 750K ,orange, x( 7), y( 2)
78: MPF 1M ,red, x( 7), y( 4)
81: Left Spiral, yellow ,x( 5), y( 6)
82: Clock Millions, white ,x( 5), y(15)
83: Piano Panel, yellow ,x( 8), y(21)
84: Piano Jackpot, red ,x( 7), y(21)
85: Slot Machine, yellow ,x(14), y(19)
86: Gumball Lane, red ,x(15), y(23)
87: Buy-In Button, yellow, buyin, cabinet, x(38), y(27)
88: Start Button, yellow, start, cabinet, x(38), y( 1)

##########################################################################
# Switch Description
# The key is in column/row format.  The first parameter must be the switch
# name.  Options can be given in any order:
#    ingame - only service the switch during a game
#    intest - also service the switch in test mode
#    noplay - tripping this switch does NOT mark ball in play
#    standup - this is a standup
#    button - this is a button
#    edge - this switch should be serviced on either transition
#    opto - this switch is optical and activates on closed->open
#
# These parameters mark various well-known switches.  Only one of these
# can exist per type:
#    outhole, slam-tilt, tilt, shooter, start-button, buyin-button
#
# Use sound() to invoke a sound call automatically when the switch activates.
# Use lamp() to flicker a lamp automatically on activation.  TODO:
#   this requires the c_name, and not the friendly md name.
# Use c_decl() to override the default name of the switch event.
#
##########################################################################
[switches]
11: Right Inlane, ingame, sound(SND_INSIDE_LEFT_INLANE)
12: Right Outlane, ingame, sound(SND_DRAIN)
13: Start Button, start-button, intest
14: Tilt, tilt, ingame, noplay, cabinet
15: Right Trough, c_decl(sw_trough), noscore
16: Center Trough, c_decl(sw_trough), noscore
17: Left Trough, c_decl(sw_trough), noscore
<<<<<<< HEAD
18: Outhole, outhole, service, noplay, intest
21: Slam Tilt, slam-tilt, ingame, cabinet
=======
18: Outhole, outhole, service, noplay
21: Slam Tilt, slam-tilt, cabinet
>>>>>>> 762344b9
23: Buyin Button, buyin-button
25: Far Left Trough, noscore
26: Trough Proximity, edge, noscore
27: Shooter, edge, shooter, noscore, debounce(TIME_200MS)
28: Rocket Kicker
31: Left Jet, ingame, c_decl(sw_jet), noplay
32: Right Jet, ingame, c_decl(sw_jet), noplay
33: Bottom Jet, ingame, c_decl(sw_jet), noplay
34: Left Sling, ingame, c_decl(sw_sling), noplay
35: Right Sling, ingame, c_decl(sw_sling), noplay
36: Left Outlane, ingame, sound(SND_DRAIN)
37: Left Inlane 1, ingame, sound(SND_INSIDE_LEFT_INLANE)
38: Left Inlane 2, ingame, sound(SND_INSIDE_LEFT_INLANE)
41: Dead End, ingame
42: Camera, ingame
43: Piano
44: MPF Enter, ingame
45: MPF Left, ingame
46: MPF Right, ingame
47: Clock Target, standup, ingame, lamp(LM_CLOCK_MILLIONS)
48: Standup 1, standup, ingame, lamp(LM_LL_5M)
51: Gumball Lane, intest
52: Hitchhiker, ingame
53: Left Ramp Enter, ingame, sound(SND_LEFT_RAMP_ENTER)
54: Left Ramp Exit, ingame, sound(SND_LEFT_RAMP_MADE)
55: Gumball Geneva, noscore
56: Gumball Exit, noscore
57: Slot Proximity, noscore
58: Slot
61: Skill Bottom, ingame, noplay
62: Skill Center, ingame, noplay
63: Skill Top, ingame, noplay
64: Standup 4, standup, ingame, lamp(LM_UR_5M)
65: Power Payoff, standup, ingame
66: Standup 5, standup, ingame, lamp(LM_MR1_5M)
67: Standup 6, standup, ingame, lamp(LM_MR2_5M)
68: Standup 7, standup, ingame, lamp(LM_LR_5M)
71: Autofire1, opto, noplay, ingame
72: Autofire2, opto, noplay, ingame
73: Right Ramp, opto, ingame
74: Gumball Popper, opto, intest
75: MPF Top, opto, ingame
76: MPF Exit, opto, ingame
77: Standup 2, standup, ingame, lamp(LM_ML_5M)
78: Standup 3, standup, ingame, lamp(LM_UL_5M)
81: Lower Right Magnet, opto, intest
82: Upper Right Magnet, opto, intest
83: Left Magnet, opto, intest
84: Lock Center, opto, c_decl(sw_lock)
85: Lock Upper, opto, c_decl(sw_lock)
86: Clock Passage, opto, c_decl(sw_unused)
87: Gumball Enter, opto, intest
88: Lock Lower, c_decl(sw_lock)

##########################################################################
# Drives
# This describes the names of the solenoid/motor drives.
# Hn = high power solenoids
# Ln = low power solenoids
# Gn = general purpose solenoids
# etc.
#
# The following options are supported:
#    flash - this is a flasher (default is solenoid, flash implies nosearch)
#    motor - this is a motor (default is solenoid)
#    nosearch - do not activate this during ball search
#
# The following options denote well-known drives:
#    knocker, ballserve
#
##########################################################################
[drives]
H1: Slot
H2: Rocket Kicker
H3: Autofire, nosearch, launch
H4: Popper
H5: Right Ramp Div
H6: Gumball Div
H7: Knocker, knocker
H8: Outhole

L1: Ball Serve, ballserve, duty(SOL_DUTY_50), time(TIME_66MS)
L2: Right Sling
L3: Left Sling
L4: Lower Jet
L5: Left Jet
L6: Right Jet
L7: Lock Release, duty(SOL_DUTY_50), time(TIME_33MS)
L8: Shooter Div, nosearch

G1: Jets, flash
G2: Ramp3 Power Payoff, flash
G3: Powerfield, flash
G4: Ramp1, flash
G5: Left Magnet
G6: Upper Right Magnet
G7: Right Magnet
G8: Gumball Release, motor, nosearch

A1: MPF Left Magnet
A2: MPF Right Magnet
A3: Ramp Divertor
A4: Clock Target, flash

F5: U.R. Flip Power, time(TIME_33MS)
F6: U.R. Flip Hold, time(TIME_100MS)
F7: U.L. Flip Power, time(TIME_33MS)
F8: U.L. Flip Hold, time(TIME_100MS)

X1: UR Flipper, flash
X2: Gumball High, flash
X3: Gumball Mid, flash
X4: Gumball Low, flash
X5: Ramp2, flash
X6: Clock Reverse, motor, nosearch
X7: Clock Forward, motor, nosearch


##########################################################################
# General Illumination
##########################################################################
[gi]
0: L.Left Playfield
1: Powerfield
2: Clock
3: Mystery
4: L.Right Playfield

##########################################################################
# Tests
# These are additional test items that should appear in the TESTS menu.
##########################################################################
[tests]
tz_clock:
tz_gumball:
#tz_magnet:
tz_powerball:
#tz_thingfl:

##########################################################################
# Lampsets
# These denote logical groupings of lamps.
# The key is a textual name for the set.  The options specify which lamps
# are a part of that set.  You can specify 1 or more lamp values,
# separated by commas, where each value can be: 1) a single lamp name,
# 2) another lampset name, already defined, or 3) a lamp range in the
# form lamp1..lampN.
#
# The special construct PF:function indicates that a Perl subroutine
# should be used to select and sort playfield lamps.  Some functions are
# builtin to genmachine; others can be defined by you and included
# via the 'perlinclude' directive.
#
# Note that a lampset may contain only one lamp.  The lampset is the
# unit of 'allocation' for a lamp effect.
##########################################################################
[lamplists]
Door Panels: Panel TSM..Panel EB, Panel Super Slot..Panel Greed, Panel Camera..Panel Gumball
Door Panels and Handle: Door Panels, Panel LITZ
Door Locks: Lock1, Lock2
Door Gumball: GUM, BALL
Door Locks and Gumball: Door Locks, Door Gumball
Left Ramp Awards: Bonus X, Multiball, Super Skill
Lock Awards: Lock Arrow, Lock EB
Piano Awards: Piano Panel, Piano Jackpot
Greed Targets: LL 5M, ML 5M, UL 5M, UR 5M, MR2 5M, MR1 5M, LR 5M
Powerfield Values: MPF 500K..MPF 1M
Jets: Left Jet..Right Jet
Lower Lanes: Left Outlane, Left Inlane1, Left Inlane2, Right Inlane, Right Outlane
Loop Awards: Left Spiral, Left Powerball, Right Spiral, Right Powerball
Misc: Slot Machine, Ramp Battle, Clock Millions, Shoot Again, Power Payoff, Gumball Lane, Camera, Dead End
Spiral Awards: Spiral 2M..Spiral EB
Amode All: Door Panels and Handle, Door Locks, Door Gumball, Spiral Awards, Lower Lanes, Jets, Powerfield Values, Left Spiral, Left Powerball, Left Ramp Awards, Ramp Battle, Lock Awards, Piano Awards, Right Spiral, Right Powerball, Greed Targets, Dead End, Slot Machine, Camera
Amode Rand: Amode All
Sort1: PF:lamp_sort_bottom_to_top
Sort2: PF:lamp_sort_top_to_bottom
Sort3: PF:lamp_sort_left_to_right
Sort4: PF:lamp_sort_right_to_left
Circle Out: PF:lamp_sort_circle_out
Lock Test: PF:build_lampset_from_lock
Red Lamps: COLOR:red
White Lamps: COLOR:white
Orange Lamps: COLOR:orange
Yellow Lamps: COLOR:yellow
Green Lamps: COLOR:green
Blue Lamps: COLOR:blue
Amber Lamps: COLOR:amber
Unlit shots: Dead End, Slot Machine, Piano Panel, Ramp Battle, Camera
Inlanes: Left Inlane1, Left Inlane2, Right Inlane
Chaosmb Jackpots: Multiball, Ramp Battle, Piano Jackpot, Camera, Power Payoff, Dead End

##########################################################################
# Containers
# These denote devices that can hold, count, and eject pinballs.
# The key is the name of the device.  The first parameter is the name
# of the solenoid that kicks out a ball.  The 'trough' parameter should
# be specified on the single trough device.  The 'init_max_count'
# parameter should say how many balls are normally held in this device
# at startup.  The remaining parameters are the names of the switches
# that count pinball, in front from entry to exit.
##########################################################################
[containers]
Trough: Ball Serve, trough, init_max_count(3), \
	Left Trough, Center Trough, Right Trough

Lock: Lock Release, \
	Lock Upper, Lock Center, Lock Lower

Rocket: Rocket Kicker, \
	Rocket Kicker

Slot: Slot, \
	Slot

Popper: Popper, \
	Gumball Popper

#------------------------------------------------------------------------
# The remaining sections describe software aspects, and not the physical
# machine.
#------------------------------------------------------------------------

##########################################################################
# Items for the Feature Adjustments menu.  Parameters indicate the
# type of adjustment and the default value.
##########################################################################
[adjustments]
Ball Saves: integer, 1
Ball Save Time: integer, 7
Installed Balls: integer, 6
Disable Clock: yes_no, YES
Disable Gumball: yes_no, NO
Powerball Missing: yes_no, NO
Have Third Magnet: yes_no, NO

##########################################################################
# Items for the Feature Audits menu.
##########################################################################
[audits]
3 Panel Games:
6 Panel Games:
9 Panel Games:
12 Panel Games:
Clock Errors:
LITZ Started:
Door Panels:

##########################################################################
# Sound calls for well-known events
##########################################################################
[system_sounds]
Add Coin: SND_LIGHT_SLOT_TIMED
Add Credit: SND_THUD
Start Game: SND_ARE_YOU_READY_TO_BATTLE
Tilt Warning: SND_TILT_WARNING
Tilt: SND_TILT

##########################################################################
# Music calls for well-known events
##########################################################################
[system_music]
Start Ball: MUS_CLOCK_MILLIONS
Ball in Play: MUS_FASTLOCK_BANZAI_RUN 
End Game: MUS_POWERBALL_MANIA
Volume Change: MUS_SUPER_SLOT

##########################################################################
# A list of all scores needed by the game rules.
##########################################################################
[scores]
10:
100:
500:
1K:
2500:
5K:
5130:
10K:
15K:
20K:
25K:
30K:
40K:
50K:
75K:
100K:
150K:
200K:
250K:
500K:
750K:
1M:
2M:
3M:
4M:
5M:
10M:
20M:
30M:
40M:
50M:

##########################################################################
# The default high scores.  Use GC to indicate the grand champion.
# The parameters are the initials followed by the score value.  Periods
# may optionally be used to group digits, but they are not necessary.
# Commas _cannot_ be used for this purpose since they separate parameters.
##########################################################################
[highscores]
GC: QQQ, 500.000.000
1: CCD, 400.000.000
2: MLD, 350.000.000
3: BDD, 300.000.000
4: NWU, 250.000.000


##########################################################################
# Bit flags.
##########################################################################
[flags]
PIANO_DOOR_LIT:
SLOT_DOOR_LIT:
LEFT_OUTLANE_LIT:
RIGHT_OUTLANE_LIT:
QUICK_MB_RUNNING:
BTTZ_RUNNING:
MULTIBALL_RUNNING:
BATTLE_THE_POWER_LIT:
POWERBALL_IN_PLAY:
SSSMB_RUNNING:
SSSMB_RED_JACKPOT:
SSSMB_ORANGE_JACKPOT:
SSSMB_YELLOW_JACKPOT:
CHAOSMB_RUNNING:
TSM_RUNNING:
MB_JACKPOT_LIT:
SUPER_MB_RUNNING:

LEFT_MAGNET_GRAB:
LOWER_RIGHT_MAGNET_GRAB:
UPPER_RIGHT_MAGNET_GRAB:

[globalflags]
Clock Working:

##########################################################################
# Display effects
##########################################################################
[deffs]
Bonus: page(MACHINE_PAGE), runner, PRI_BONUS
# Brian Image: PRI_EGG1
#I prefer the Jackpot animation to be shown over the replay, hence the oddness
Replay: page(MACHINE_PAGE), PRI_JACKPOT, D_PAUSE+D_QUEUED+D_TIMEOUT
Jackpot: page(MACHINE_PAGE), PRI_REPLAY, D_PAUSE+D_QUEUED
Special: page(MACHINE_PAGE), PRI_SPECIAL
Extra Ball: page(MACHINE_PAGE), PRI_EB, D_PAUSE+D_QUEUED

Greed Round: page(MACHINE_PAGE), runner, PRI_GAME_MODE3, D_QUEUED+D_TIMEOUT
Skill Shot Ready: page(MACHINE_PAGE), runner, PRI_GAME_MODE5, D_QUEUED+D_TIMEOUT
MB Running: page(MACHINE_PAGE), runner, PRI_GAME_MODE7, D_QUEUED+D_TIMEOUT
#Video Mode: page(MACHINE_PAGE), PRI_GAME_MODE8, D_QUEUED+D_TIMEOUT

#These are in order of how they get triggered
Rocket: page(MACHINE_PAGE), PRI_GAME_QUICK5, D_RESTARTABLE+D_QUEUED+D_PAUSE
Hitchhiker: page(MACHINE_PAGE), PRI_GAME_QUICK6, D_RESTARTABLE+D_QUEUED
Jets Level Up: page(MACHINE_PAGE), PRI_GAME_QUICK4, D_QUEUED+D_TIMEOUT
Jets Hit: page(MACHINE_PAGE), PRI_GAME_QUICK3, D_RESTARTABLE

Gumball: page(MACHINE_PAGE), PRI_GAME_QUICK6
SSSMB Jackpot Collected: page(MACHINE_PAGE), PRI_JACKPOT, D_PAUSE+D_QUEUED
SSSMB Running: page(MACHINE_PAGE), runner, PRI_GAME_MODE6
SSSMB Jackpot Lit: page(MACHINE_PAGE), PRI_GAME_MODE7
SSlot Round: page(MACHINE_PAGE), runner, PRI_GAME_MODE4
SSlot Award: page(MACHINE_PAGE), PRI_JACKPOT, D_PAUSE
TSM Round: page(MACHINE_PAGE), runner, PRI_GAME_MODE4
Spiral Round: page(MACHINE_PAGE), runner, PRI_GAME_MODE5
#Thing Flips: page(MACHINE_PAGE), PRI_JACKPOT, D_QUEUED
Fastlock Round: page(MACHINE_PAGE), runner, PRI_GAME_MODE3
Fastlock Award: page(MACHINE_PAGE), PRI_JACKPOT
Hitch Round: page(MACHINE_PAGE), runner, PRI_GAME_MODE3
Clock Millions Round: page(MACHINE_PAGE), runner, PRI_GAME_MODE3

Mpf Round: page(MACHINE_PAGE), runner, PRI_GAME_MODE3
Mpf Award: page(MACHINE_PAGE), PRI_JACKPOT
# TODO - this mode does not update its deff by the new rules
ChaosMB Running: page(MACHINE_PAGE), runner, PRI_GAME_MODE6
Chaos Jackpot: page(MACHINE_PAGE), PRI_GAME_QUICK8
Animation Test: page(EFFECT_PAGE), PRI_GAME_MODE2
BG Flash: page(MACHINE_PAGE), PRI_GAME_MODE4
Left Ramp: page(MACHINE_PAGE), PRI_GAME_QUICK2, D_QUEUED+D_RESTARTABLE
Dead End: page(MACHINE_PAGE), PRI_GAME_QUICK2, D_QUEUED+D_RESTARTABLE+D_TIMEOUT
Spiral Loop: page(MACHINE_PAGE), PRI_GAME_QUICK4, D_SCORE
TV Static: page(MACHINE_PAGE), PRI_GAME_QUICK3, D_QUEUED+D_TIMEOUT
Text Color Flash: page(MACHINE_PAGE), PRI_GAME_QUICK3, D_QUEUED+D_TIMEOUT
Two Color Flash: page(MACHINE_PAGE), PRI_GAME_QUICK3, D_QUEUED+D_TIMEOUT
Spell Test: page(MACHINE_PAGE), PRI_GAME_QUICK3, D_QUEUED+D_TIMEOUT

Driver: page(MACHINE_PAGE), PRI_GAME_QUICK7
Door Award: page(MACHINE_PAGE), PRI_GAME_QUICK7, D_QUEUED+D_TIMEOUT+D_PAUSE
Clock Millions Hit: page(MACHINE_PAGE), PRI_GAME_QUICK8, D_QUEUED+D_TIMEOUT
Lock Lit: page(MACHINE_PAGE), PRI_GAME_QUICK8, D_QUEUED+D_TIMEOUT
PB Loop: page(MACHINE_PAGE), PRI_GAME_QUICK8, D_QUEUED+D_TIMEOUT
Loop: page(MACHINE_PAGE), PRI_GAME_QUICK3, D_RESTARTABLE+D_SCORE
MB Start: page(MACHINE_PAGE), PRI_GAME_QUICK8, D_ABORTABLE
Jackpot Relit: page(MACHINE_PAGE), PRI_GAME_QUICK8, D_ABORTABLE
MB Lit: page(MACHINE_PAGE), PRI_GAME_MODE8, D_QUEUED+D_TIMEOUT
MBall Restart: page(MACHINE_PAGE), runner, PRI_GAME_MODE6
PB Detect: page(MACHINE_PAGE), PRI_GAME_QUICK8, D_QUEUED+D_TIMEOUT+D_PAUSE
Skill Shot Made: page(MACHINE_PAGE), PRI_GAME_QUICK1
Camera Award: page(MACHINE_PAGE), PRI_GAME_QUICK8, D_QUEUED+D_TIMEOUT+D_PAUSE
LITZ Award: PRI_GAME_QUICK8, D_QUEUED+D_TIMEOUT
Rollover Completed: page(MACHINE_PAGE), PRI_GAME_QUICK3
Ball Drain Outlane: page(MACHINE_PAGE), PRI_BALLSAVE, D_RESTARTABLE
Ball Explode: page(MACHINE_PAGE), PRI_JACKPOT, D_RESTARTABLE
TZ Ball Save: page(MACHINE_PAGE), PRI_BALLSAVE, D_RESTARTABLE
Backdoor Award: page(MACHINE2_PAGE), PRI_JACKPOT, D_PAUSE
SpiralAward Collected: page(MACHINE2_PAGE), PRI_GAME_QUICK3

##########################################################################
# Lamp effects
##########################################################################
[leffs]

perlinclude machine/tz/leff.pl

Flasher Happy: shared, PRI_LEFF1, page(MACHINE_PAGE)
GUMBALL STROBE: shared, PRI_LEFF1, page(MACHINE_PAGE)
Left Ramp: shared, PRI_LEFF2, page(MACHINE_PAGE)
CLOCK TARGET: shared, PRI_LEFF2, GI(ALL), page(MACHINE_PAGE)
No GI: shared, PRI_LEFF3, GI(ALL), page(MACHINE_PAGE)
SLOT KICKOUT: shared, PRI_LEFF3, page(MACHINE_PAGE)
Amode: runner, PRI_LEFF1, LAMPS(AMODE_ALL), GI(ALL), page(MACHINE_PAGE)
FLASH ALL: PRI_LEFF5, LAMPS(AMODE_ALL), page(MACHINE_PAGE)
Bonus: runner, PRI_BONUS, LAMPS(ALL), GI(ALL), page(MACHINE_PAGE)
MPF Active: runner, PRI_BONUS, LAMPS(ALL), GI(ALL), page(MACHINE_PAGE)
Jets Active: shared, PRI_LEFF5, LAMPS(JETS), page(MACHINE_PAGE)
GAME TIMEOUT: PRI_TILT, GI(ALL), page(MACHINE_PAGE)
CLOCK START: PRI_LEFF4, GI(ALL), c_decl(clock_round_started_leff), page(MACHINE_PAGE)
MB RUNNING: shared, PRI_LEFF2, LAMPS(DOOR_LOCKS_AND_GUMBALL), c_decl(multiball_running_leff), page(MACHINE_PAGE)
Strobe Up: PRI_LEFF2, LAMPS(ALL), page(MACHINE_PAGE)
Multi Strobe: PRI_LEFF2, LAMPS(ALL), page(MACHINE_PAGE)
Door Strobe: PRI_LEFF1, LAMPS(DOOR_PANELS), GI(ALL), page(MACHINE_PAGE)
Left Loop: PRI_LEFF1, LAMPS(SORT3), page(MACHINE_PAGE)
Right Loop: PRI_LEFF1, LAMPS(SORT4), page(MACHINE_PAGE)
Color Cycle: PRI_LEFF3, LAMPS(AMODE_ALL), GI(ALL), page(MACHINE_PAGE)
Circle Out: PRI_LEFF3, LAMPS(CIRCLE_OUT), page(MACHINE_PAGE)
Lock: PRI_LEFF4, LAMPS(LOCK_TEST), page(MACHINE_PAGE)
#MPF Active: shared, PRI_LEFF5, LAMPS(POWERFIELD_VALUES), page(MACHINE_PAGE)
#Spiral Award Active: shared, PRI_LEFF1, LAMPS(SPIRAL_AWARDS), page(MACHINE_PAGE)

##########################################################################
# Fonts used in this game.
##########################################################################
[fonts]
mono9:
times10:
misctype:
v5prc:
steel:
lithograph:
twizone:

[timers]
Spiralaward:

[templates]
Left Sling: driver(spsol), sw=SW_LEFT_SLING, sol=SOL_LEFT_SLING, ontime=4, offtime=20
Right Sling: driver(spsol), sw=SW_RIGHT_SLING, sol=SOL_RIGHT_SLING, ontime=4, offtime=20
Left Jet: driver(spsol), sw=SW_LEFT_JET, sol=SOL_LEFT_JET, ontime=4, offtime=20
Right Jet: driver(spsol), sw=SW_RIGHT_JET, sol=SOL_RIGHT_JET, ontime=4, offtime=20
Lower Jet: driver(spsol), sw=SW_BOTTOM_JET, sol=SOL_LOWER_JET, ontime=4, offtime=20

Left mpf: driver(mpfmag), sw=SW_LEFT_BUTTON, sol=SOL_MPF_LEFT_MAGNET, ontime=2, offtime=20
Right mpf: driver(mpfmag), sw=SW_RIGHT_BUTTON, sol=SOL_MPF_RIGHT_MAGNET, ontime=2, offtime=20

Clock Mech: driver(bivar),
	forward_sol=SOL_CLOCK_FORWARD,
	reverse_sol=SOL_CLOCK_REVERSE

Left magnet grab: driver(duty), sol=SOL_LEFT_MAGNET, timeout=TIME_8S, ontime=TIME_100MS, duty_ontime=TIME_16MS, duty_offtime=TIME_16MS

Upper right magnet grab: driver(duty), sol=SOL_LEFT_MAGNET, timeout=TIME_8S, ontime=TIME_100MS, duty_ontime=TIME_16MS, duty_offtime=TIME_16MS

Lower right magnet grab: driver(duty), sol=SOL_LEFT_MAGNET, timeout=TIME_8S, ontime=TIME_100MS, duty_ontime=TIME_16MS, duty_offtime=TIME_16MS

Bridge Open: driver(duty),
	sol=SOL_RIGHT_RAMP_DIV,
	ontime=TIME_200MS, duty_ontime=TIME_16MS, duty_offtime=TIME_16MS, timeout=TIME_3S

Shooter Div: driver(duty),
	sol=SOL_SHOOTER_DIV,
	ontime=TIME_200MS, duty_ontime=TIME_16MS, duty_offtime=TIME_16MS, timeout=TIME_4S

Ramp Div: driver(duty),
	sol=SOL_RAMP_DIVERTOR,
	ontime=TIME_66MS, duty_ontime=TIME_16MS, duty_offtime=TIME_16MS, timeout=TIME_3S

Gumball Div: driver(duty),
	sol=SOL_GUMBALL_DIV,
	ontime=TIME_100MS, duty_ontime=TIME_16MS, duty_offtime=TIME_16MS, timeout=TIME_2S<|MERGE_RESOLUTION|>--- conflicted
+++ resolved
@@ -149,13 +149,8 @@
 15: Right Trough, c_decl(sw_trough), noscore
 16: Center Trough, c_decl(sw_trough), noscore
 17: Left Trough, c_decl(sw_trough), noscore
-<<<<<<< HEAD
 18: Outhole, outhole, service, noplay, intest
 21: Slam Tilt, slam-tilt, ingame, cabinet
-=======
-18: Outhole, outhole, service, noplay
-21: Slam Tilt, slam-tilt, cabinet
->>>>>>> 762344b9
 23: Buyin Button, buyin-button
 25: Far Left Trough, noscore
 26: Trough Proximity, edge, noscore
