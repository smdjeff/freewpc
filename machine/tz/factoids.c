--- conflicted
+++ resolved
@@ -39,17 +39,10 @@
 	{ "WILLIAMS MANUFACTURED", "15,235 UNITS OF TWILIGHT ZONE", "COMPARED TO 20,270 UNITS", "FOR THE ADDAMS FAMILY" },
 	{ "FREEWPC DEVELOPMENT", "STARTED IN 2005 AND THE", "FIRST HARDWARE TEST", "WAS IN OCTOBER 2008" },
 	{ "FREEWPC WAS ORIGINALLY", "100% ASSEMBLY LANGUAGE", "IT IS NOW 90% C", "6% PERL AND 4% ASM"},
-<<<<<<< HEAD
-	{ "GOTTLIEBS HUMPTY DUMPTY", "MANUFACTURED IN 1947 WAS", "THE FIRST TABLE TO HAVE", "ELECTRIC FLIPPERS" },
-	{ "TRIPLE ACTION", "MANUFACTURED IN 1974 WAS", "THE FIRST TABLE TO HAVE", "THE STANDARD FLIPPER LAYOUT" },
-	{ "BALLYS BALLS-A-POPPIN", "MANUFACTURED IN 1956 WAS", "THE FIRST TABLE TO HAVE", "MULTIBALL" },
-	{ "WILLIAMS GORGAR", "MANUFACTURED IN 1979 WAS", "THE FIRST TABLE TO HAVE", "SYNTHESIZED SPEECH" },
-=======
 	{ "GOTTLIEB'S HUMPTY DUMPTY", "MANUFACTURED IN 1947 WAS", "THE FIRST TABLE TO HAVE", "ELECTRIC FLIPPERS" },
 	{ "TRIPLE ACTION", "MANUFACTURED IN 1974 WAS", "THE FIRST TABLE TO HAVE", "THE STANDARD FLIPPER LAYOUT" },
 	{ "BALLY'S BALLS-A-POPPIN", "MANUFACTURED IN 1956 WAS", "THE FIRST TABLE TO HAVE", "MULTIBALL" },
 	{ "WILLIAMS' GORGAR", "MANUFACTURED IN 1979 WAS", "THE FIRST TABLE TO HAVE", "SYNTHESIZED SPEECH" },
->>>>>>> 213f311e
 	{ "DE CHECKPOINT", "MANUFACTURED IN 1991 WAS", "THE FIRST TABLE TO HAVE", "A DOT MATRIX DISPLAY" },
 	{ "BALLY'S NIP-IT, AS PLAYED BY", "THE FONZ IN HAPPY DAYS", "WHICH IS SET IN THE 50'S,", "WASN'T MADE UNTIL 1972" },
 	{ "TOM HANKS ASKED FOR HIS", "IMAGE TO BE REMOVED FROM", "THE BACKGLASS ART OF", "APOLLO 13" },
