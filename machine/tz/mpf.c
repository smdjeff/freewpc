--- conflicted
+++ resolved
@@ -1,9 +1,5 @@
 /*
-<<<<<<< HEAD
- * Copyright 2006, 2007, 2008, 2009 by Brian Dominy <brian@oddchange.com
-=======
  * Copyright 2006, 2007, 2008, 2009, 2010 by Brian Dominy <brian@oddchange.com>
->>>>>>> ccc5c5ec
  *
  * This file is part of FreeWPC.
  *
@@ -23,11 +19,7 @@
  */
 //TODO Pressing extra ball during mpf could do something
 #include <freewpc.h>
-<<<<<<< HEAD
 #include <bridge_open.h>
-=======
-
->>>>>>> ccc5c5ec
 /** The number of balls enabled to go to the MPF */
 __local__ U8 mpf_enable_count;
 
