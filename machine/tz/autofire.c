--- conflicted
+++ resolved
@@ -133,13 +133,8 @@
 		manually.  However, you get no retry capability here. */
 		autofire_open_for_trough ();
 		/* Wait for divertor to open */
-<<<<<<< HEAD
-		task_sleep_sec (1);		
-		sol_pulse (SOL_BALL_SERVE);
-=======
 		task_sleep_sec (1);
 		sol_request_async (SOL_BALL_SERVE);
->>>>>>> 35a3b903
 	}
 	else
 	{
