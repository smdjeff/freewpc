/*
 * Copyright 2006, 2007, 2008, 2009 by Brian Dominy <brian@oddchange.com>
 *
 * This file is part of FreeWPC.
 *
 * FreeWPC is free software; you can redistribute it and/or modify
 * it under the terms of the GNU General Public License as published by
 * the Free Software Foundation; either version 2 of the License, or
 * (at your option) any later version.
 * 
 * FreeWPC is distributed in the hope that it will be useful,
 * but WITHOUT ANY WARRANTY; without even the implied warranty of
 * MERCHANTABILITY or FITNESS FOR A PARTICULAR PURPOSE.  See the
 * GNU General Public License for more details.
 * 
 * You should have received a copy of the GNU General Public License
 * along with FreeWPC; if not, write to the Free Software
 * Foundation, Inc., 51 Franklin St, Fifth Floor, Boston, MA  02110-1301  USA
 */

#include <freewpc.h>
#include <status.h>

__local__ U8 mball_locks_lit;
__local__ U8 mball_locks_made;
__local__ U8 mballs_played;

/* Current jackpot, in 10M's */
U8 jackpot_level;
/* Used to pass the jackpot level to deff */
U8 jackpot_level_stored;
/* Used to restart if multiball ends without picking up a jackpot */
bool mball_jackpot_uncollected;
bool mball_restart_collected;
U8 mball_restart_timer;
U8 last_number_called;

void mball_restart_mode_init (void);
void mball_restart_mode_exit (void);

struct timed_mode_ops mball_restart_mode = {
	DEFAULT_MODE,
	.init = mball_restart_mode_init,
	.exit = mball_restart_mode_exit,
	.gid = GID_MBALL_RESTART_MODE,
	.music = MUS_FASTLOCK_COUNTDOWN,
	.deff_running = DEFF_MBALL_RESTART,
	.prio = PRI_MULTIBALL,
	.init_timer = 15,
	.timer = &mball_restart_timer,
	.grace_timer = 3,
	.pause = system_timer_pause,
};

extern U8 unlit_shot_count;
extern U8 live_balls;
extern U8 gumball_enable_count;
extern U8 autofire_request_count;
extern bool fastlock_running (void);
extern U8 lucky_bounces;
extern __machine__ void mpf_countdown_task (void);

static void mball_restart_countdown_task (void)
{
	do {
		if (last_number_called != mball_restart_timer)
		{
			switch (mball_restart_timer)
			{
				case 5:
					sound_send (SND_FIVE);
					break;
				case 4:
					sound_send (SND_FOUR);
					break;
				case 3:
					sound_send (SND_THREE);
					break;
				case 2:
					sound_send (SND_TWO);
					break;
				case 1:
					sound_send (SND_ONE);
					break;
			}
			last_number_called = mball_restart_timer;
			task_sleep (TIME_900MS);
		}
		task_sleep (TIME_100MS);
	}while (mball_restart_timer <= 5 && mball_restart_timer != 0
			&& !system_timer_pause ());
	task_exit ();
}


/* Rules to say whether we can start multiball */
bool multiball_ready (void)
{
	/* Don't allow during certain conditions */
	if (global_flag_test (GLOBAL_FLAG_MULTIBALL_RUNNING) 
		|| global_flag_test (GLOBAL_FLAG_SSSMB_RUNNING)
		|| global_flag_test (GLOBAL_FLAG_CHAOSMB_RUNNING)
		|| multi_ball_play ()
		|| flag_test (FLAG_POWERBALL_IN_PLAY))
		return FALSE;
	/* Require one locked ball first multiball, 2 locks after */
	else if ((mball_locks_made > 0) && (mballs_played == 0))
		return TRUE;
	else if ((mball_locks_made > 1) && (mballs_played > 0))
		return TRUE;
	else
		return FALSE;

}

void mball_restart_deff (void)
{
	for (;;)
	{
		dmd_alloc_low_clean ();
		font_render_string_center (&font_var5, 64, 16, "SHOOT LOCK TO RESTART");
		font_render_string_center (&font_fixed6, 64, 4, "MULTIBALL");
		sprintf ("%d", mball_restart_timer);
		font_render_string_center (&font_fixed6, 64, 25, sprintf_buffer);
		dmd_show_low ();
		task_sleep (TIME_200MS);
	}
}

void mball_restart_mode_init (void)
{
}

void mball_restart_mode_expire (void)
{
}

void mball_restart_mode_exit (void)
{
	task_kill_gid (GID_MBALL_RESTART_COUNTDOWN_TASK);
}

CALLSET_ENTRY (mball, display_update)
{
	timed_mode_display_update (&mball_restart_mode);
	if (global_flag_test (GLOBAL_FLAG_MULTIBALL_RUNNING))
		deff_start_bg (DEFF_MB_RUNNING, 0);
}

CALLSET_ENTRY (mball, music_refresh)
{
	timed_mode_music_refresh (&mball_restart_mode);
	if (global_flag_test (GLOBAL_FLAG_MULTIBALL_RUNNING))
		music_request (MUS_MULTIBALL, PRI_GAME_MODE1 + 12);
	if (mball_restart_timer <= 5 
		&& !task_find_gid (GID_MBALL_RESTART_COUNTDOWN_TASK)
		&& !system_timer_pause ())
	{
		task_recreate_gid (GID_MBALL_RESTART_COUNTDOWN_TASK, mball_restart_countdown_task);
	}
}

void lock_lit_deff (void)
{
	dmd_alloc_low_clean ();
	font_render_string_center (&font_fixed10, 64, 16, "LOCK IS LIT");
	dmd_show_low ();
	task_sleep_sec (2);
	deff_exit ();
}

void mb_lit_deff (void)
{
	dmd_alloc_low_clean ();
	sprintf ("BALL %d LOCKED", mball_locks_made);
	font_render_string_center (&font_fixed6, 64, 7, sprintf_buffer);
	if (multiball_ready ())
	{
		font_render_string_center (&font_mono5, 64, 20, "SHOOT LEFT RAMP");
		font_render_string_center (&font_mono5, 64, 26, "FOR MULTIBALL");
	}
	dmd_show_low ();
	task_sleep_sec (3);
	deff_exit ();
}

void mb_start_deff (void)
{
	sound_send (SND_DONT_TOUCH_THE_DOOR_AD_INF);
	dmd_alloc_low_clean ();
	font_render_string_center (&font_fixed10, 64, 16, "MULTIBALL");
	dmd_show_low ();
	flash_and_exit_deff (50, TIME_100MS);
}

void jackpot_relit_deff (void)
{
	sound_send (0xFD);
	dmd_alloc_low_clean ();
	font_render_string_center (&font_fixed10, 64, 16, "JACKPOT RELIT");
	dmd_show_low ();
	flash_and_exit_deff (50, TIME_100MS);
}

void mb_jackpot_collected_deff (void)
{
	dmd_alloc_low_clean ();
	font_render_string_center (&font_term6, 64, 10, "MB JACKPOT");
	printf_millions (jackpot_level_stored * 10);
	font_render_string_center (&font_fixed6, 64, 21, sprintf_buffer);
	dmd_show_low ();
	sound_send (SND_SKILL_SHOT_CRASH_3);
	task_sleep_sec (1);
	deff_exit ();
}

void mb_running_deff (void)
{
	for (;;)
	{
		score_update_start ();
		dmd_alloc_pair ();
		dmd_clean_page_low ();
		sprintf_current_score ();
		font_render_string_center (&font_fixed6, 64, 16, sprintf_buffer);
		if (global_flag_test (GLOBAL_FLAG_MB_JACKPOT_LIT))
		{
			sprintf("SHOOT PIANO FOR %dM", (jackpot_level * 10));
			font_render_string_center (&font_var5, 64, 27, sprintf_buffer);
		}
		else
		{
			font_render_string_center (&font_var5, 64, 27, "SHOOT LOCK TO RELIGHT");
		}
		dmd_copy_low_to_high ();
		font_render_string_center (&font_fixed6, 64, 4, "MULTIBALL");
		dmd_show_low ();
		do
		{
			task_sleep (TIME_133MS);
			dmd_show_other ();
			task_sleep (TIME_133MS);
			dmd_show_other ();
		} while (!score_update_required ());
	}
}

/* Check to see if we can light the lock/lock a ball */
bool can_lock_ball (void)
{	
	if ( mball_locks_lit > 0 
		&& mball_locks_made < 2
		&& !global_flag_test (GLOBAL_FLAG_MULTIBALL_RUNNING) 
		&& !global_flag_test (GLOBAL_FLAG_BTTZ_RUNNING) 
		&& !global_flag_test (GLOBAL_FLAG_SSSMB_RUNNING) 
		&& !global_flag_test (GLOBAL_FLAG_CHAOSMB_RUNNING)
		&& !multi_ball_play ()
		&& !pb_in_lock ())
		return TRUE;
	else
		return FALSE;
}

bool can_light_lock (void)
{
	if (can_lock_ball ())
		return TRUE;
	else if (fastlock_running ())
		return TRUE;
	else if (global_flag_test (GLOBAL_FLAG_MULTIBALL_RUNNING) && !global_flag_test (GLOBAL_FLAG_MB_JACKPOT_LIT))
		return TRUE;
	else if (timed_mode_running_p (&mball_restart_mode))
		return TRUE;
	else
		return FALSE;
}

CALLSET_ENTRY (mball, lamp_update)
{
	/* Light the lock if it can be collected */
	if (can_light_lock ())
		lamp_tristate_flash (LM_LOCK_ARROW);
	else	
		lamp_tristate_off (LM_LOCK_ARROW);

	/* Flash the appropiate lamp when multiball is ready */
	if (multiball_ready ())
		lamp_tristate_flash (LM_MULTIBALL);
	else if (!global_flag_test (GLOBAL_FLAG_CHAOSMB_RUNNING))
		lamp_tristate_off (LM_MULTIBALL);
	
	if (multi_ball_play ())
	{
		/* Turn off during multiball */
		lamp_tristate_off (LM_LOCK1);
		lamp_tristate_off (LM_LOCK2);
		return;
	}
	/* Turn on and flash door lock lamps during game situations */
	if (mball_locks_made == 0 && mball_locks_lit == 0)
	{
		lamp_tristate_off (LM_LOCK1);
		lamp_tristate_off (LM_LOCK2);
	}
	else if (mball_locks_made == 0 && mball_locks_lit == 1)
	{
		lamp_tristate_flash (LM_LOCK1);
		lamp_tristate_off (LM_LOCK2);
	}
	else if (mball_locks_made == 0 && mball_locks_lit > 1)
	{
		lamp_tristate_flash (LM_LOCK1);
		lamp_tristate_flash (LM_LOCK2);
	}
	else if (mball_locks_made == 1 && mball_locks_lit == 0)
	{
		lamp_tristate_on (LM_LOCK1);
		lamp_tristate_off (LM_LOCK2);
	}
	else if (mball_locks_made == 1 && mball_locks_lit >= 1)
	{
		lamp_tristate_on (LM_LOCK1);
		lamp_tristate_flash (LM_LOCK2);
	}
	else if (mball_locks_made >= 2)
	{
		lamp_tristate_on (LM_LOCK1);
		lamp_tristate_on (LM_LOCK2);
	}
	
	/* Flash the Piano Jackpot lamp when MB Jackpot is lit */
	if (global_flag_test (GLOBAL_FLAG_MB_JACKPOT_LIT)&& multi_ball_play ())
		lamp_tristate_flash (LM_PIANO_JACKPOT);
	else
	{
		lamp_tristate_off (LM_PIANO_JACKPOT);
	}
}

void mball_light_lock (void)
{
	if (mball_locks_lit  != 2 && mball_locks_made != 2)
	{
		sound_send (SND_GUMBALL_COMBO);
		deff_start (DEFF_LOCK_LIT);
	}
	bounded_increment (mball_locks_lit, 2);
}

/* Check to see if GUMBAL has been completed and light lock */
void mball_check_light_lock (void)
{
	if (lamp_test (LM_GUM) && lamp_test (LM_BALL))
	{
		mball_light_lock ();
		gumball_enable_count++;
	}
}

 /* How we want the balls released and in what order */
CALLSET_ENTRY (multiball, mball_start_3_ball)
{
	/* Don't start if another multiball is running */
	if (multi_ball_play () || live_balls == 3)
		return;
	/* Check lock and empty accordingly */
	switch (device_recount (device_entry (DEVNO_LOCK)))
	{	
		/* No balls in lock, fire 2 from trough */
		case 0:
			autofire_add_ball ();	
			autofire_add_ball ();	
			break;
		/* 1 ball in lock, fire 2 from trough 
		 *  1 ball may already be in autofire */
		case 1:
			autofire_add_ball ();	
		 	task_sleep_sec (4);
			task_sleep (TIME_500MS);
			device_unlock_ball (device_entry (DEVNO_LOCK));
			break;
		/* 2 balls in lock, fire 1 from trough */
		case 2:
			device_unlock_ball (device_entry (DEVNO_LOCK));
			task_sleep_sec (1);	
			device_unlock_ball (device_entry (DEVNO_LOCK));
			break;
	}
	/* This should add in an extra ball if the above wasn't enough */
	device_multiball_set (3);
	
}

CALLSET_ENTRY (multiball, mball_start_2_ball)
{
	if (multi_ball_play () || live_balls > 1)
		return;
	/* Check lock and empty accordingly */
	switch (device_recount (device_entry (DEVNO_LOCK)))
	{	
		/* No balls in lock, fire 1 from trough */
		case 0:
			autofire_add_ball ();	
			break;
		/* 1/2 balls in lock, drop 1 */ 
		case 1:
		case 2:
			device_unlock_ball (device_entry (DEVNO_LOCK));
			break;
	}
	device_multiball_set (2);
}

CALLSET_ENTRY (mball, mball_restart_stop)
{
	if (timed_mode_running_p (&mball_restart_mode))
		timed_mode_end (&mball_restart_mode);
}

CALLSET_ENTRY (mball, mball_start)
{
	if (!global_flag_test (GLOBAL_FLAG_MULTIBALL_RUNNING))
	{
		magnet_reset ();
		callset_invoke (mball_restart_stop);
		unlit_shot_count = 0;
		global_flag_on (GLOBAL_FLAG_MULTIBALL_RUNNING);
		global_flag_on (GLOBAL_FLAG_MB_JACKPOT_LIT);
		music_refresh ();
		kickout_lock (KLOCK_DEFF);
		deff_start (DEFF_MB_START);
		leff_start (LEFF_MB_RUNNING);
		/* Set the jackpot higher if two balls were locked */
		if (mball_locks_made > 1)
			jackpot_level = 2;
		else
			jackpot_level = 1;
		mball_locks_lit = 0;
		mball_locks_made = 0;
		mball_jackpot_uncollected = TRUE;
		mballs_played++;
		lamp_off (LM_GUM);
		lamp_off (LM_BALL);
	}
}

CALLSET_ENTRY (mball, mball_stop)
{
	if (global_flag_test (GLOBAL_FLAG_MULTIBALL_RUNNING))
	{
		global_flag_off (GLOBAL_FLAG_MULTIBALL_RUNNING);
		global_flag_off (GLOBAL_FLAG_SUPER_MB_RUNNING);
		global_flag_off (GLOBAL_FLAG_MB_JACKPOT_LIT);
		deff_stop (DEFF_MB_START);
		deff_stop (DEFF_MB_RUNNING);
		deff_stop (DEFF_JACKPOT_RELIT);
		leff_stop (LEFF_MB_RUNNING);
		lamp_off (LM_GUM);
		lamp_off (LM_BALL);
		music_refresh ();
		/* If a jackpot wasn't collected, offer a restart */
		if (mball_jackpot_uncollected && !mball_restart_collected)
			timed_mode_begin (&mball_restart_mode);
	}
}

/* Called from leftramp.c */
void mball_left_ramp_exit (void)
{
	if (multiball_ready ())
	{
		leff_start (LEFF_STROBE_DOWN);
		leff_start (LEFF_FLASH_GI);
		lamp_tristate_off (LM_MULTIBALL);
		callset_invoke (mball_start);
		callset_invoke (mball_start_3_ball);
	}
	else if (!lamp_test (LM_GUM) && !multi_ball_play ())
	{
		lamp_on (LM_GUM);
		mball_check_light_lock ();
	}
	event_can_follow (sw_left_ramp_exit, sw_shooter, TIME_3S);
}

/* TODO - on a missed left ramp exit switch, use the
 * autoplunger switch to start multiball instead */

CALLSET_ENTRY (mball, sw_right_ramp)
{
	if (multi_ball_play ());
	else if (!lamp_test (LM_BALL))
	{
		lamp_on (LM_BALL);
		mball_check_light_lock ();
	}
}

/* If for some reason the ball ends up in the shooter lane, start multiball */
CALLSET_ENTRY (mball, sw_shooter)
{
	if (event_did_follow (sw_left_ramp_exit, sw_shooter) && multiball_ready ())
	{
		callset_invoke (mball_start_3_ball);
		callset_invoke (mball_start);
	}
}

CALLSET_ENTRY (mball, sw_piano)
{
	if (global_flag_test (GLOBAL_FLAG_MB_JACKPOT_LIT))
	{
		magnet_disable_catch (MAG_LEFT);
		global_flag_off (GLOBAL_FLAG_MB_JACKPOT_LIT);
		/* Add anoither 10M to the jackpot if three balls are out */
		if (live_balls == 3)
			bounded_increment (jackpot_level, 5);
		jackpot_level_stored = jackpot_level;
		deff_start (DEFF_JACKPOT);
		deff_start (DEFF_MB_JACKPOT_COLLECTED);
		mball_jackpot_uncollected = FALSE;
		/* Score it */
		score_multiple (SC_10M, jackpot_level);
		/* Increase the jackpot level */
		bounded_increment (jackpot_level, 5);
		timer_restart_free (GID_MB_JACKPOT_COLLECTED, TIME_3S);
	}
}

CALLSET_ENTRY (mball, powerball_jackpot)
{
	deff_start (DEFF_PB_JACKPOT);
	/* -1, as it probably has been incremented already */
	score_multiple (SC_10M, jackpot_level - 1);
	jackpot_level_stored = jackpot_level * 2;
}

CALLSET_ENTRY (mball, any_pf_switch)
{
	if (global_flag_test (GLOBAL_FLAG_MULTIBALL_RUNNING))
	{
		score (SC_20K);
	}
}


CALLSET_ENTRY (mball, single_ball_play)
{
	callset_invoke (mball_stop);
}


CALLSET_ENTRY (mball, dev_lock_enter)
{
	/* Tell fastlock that the lock was entered */
	callset_invoke (fastlock_lock_entered);

	/* Collect multiball jackpot if lit */
	if ((global_flag_test (GLOBAL_FLAG_MULTIBALL_RUNNING)) && !global_flag_test (GLOBAL_FLAG_MB_JACKPOT_LIT))
	{
		global_flag_on (GLOBAL_FLAG_MB_JACKPOT_LIT);
		deff_start (DEFF_JACKPOT_RELIT);
	}
	
	/* Check to see if mball_restart is running */
	if (timed_mode_running_p (&mball_restart_mode))
	{
		task_kill_gid (GID_MPF_COUNTDOWN_TASK);
		sound_send (SND_CRASH);
		score (SC_5M);
		timed_mode_end (&mball_restart_mode);
		mball_restart_collected = TRUE;
		if (!multi_ball_play ())
		{
			callset_invoke (mball_start);
			callset_invoke (mball_start_3_ball);
		}
	}
	/* Lock check should pretty much always go last */
	else if (can_lock_ball ())
	{
<<<<<<< HEAD
		device_t *dev = device_entry (DEVNO_LOCK);

		/* Award lock to player */
		mball_locks_lit--;
=======
		/* Right loop -> Locked ball lucky bounce handler */
		if (event_did_follow (right_loop, locked_ball))
		{
			sound_send (SND_LUCKY);
			score (SC_5M);
			deff_start (DEFF_LUCKY_BOUNCE);
			bounded_increment (lucky_bounces, 99);
		}

		bounded_decrement (mball_locks_lit, 0);
		bounded_increment (mball_locks_made, 2);
		/* Lock 2 balls, drop a ball if it's full */
		if (device_recount (device_entry (DEVNO_LOCK)) <= 2)
		//if (!device_full_p (device_entry (DEVNO_LOCK)))
		{	
			device_lock_ball (device_entry (DEVNO_LOCK));
			enable_skill_shot ();
		}
		else 
		{
			//TODO leff as well?
			deff_start (DEFF_BALL_FROM_LOCK);
		}
>>>>>>> e2ee31e7
		sound_send (SND_FAST_LOCK_STARTED);
		if (mball_locks_lit == 0)
		{
			lamp_off (LM_GUM);
			lamp_off (LM_BALL);
		}
		deff_start (DEFF_MB_LIT);
<<<<<<< HEAD

		/* Handle physical device lock.  If the lock is full (3 balls),
		then we can't keep this ball here.  Otherwise, we hold onto it,
		which will force another ball from the trough. */
		if (device_full_p (dev))
		{
			/* TODO - start "WATCH FOR BALL" warning effect */
		}
		else
		{
			device_lock_ball (dev);
			enable_skill_shot ();
		}
=======
		unlit_shot_count = 0;
>>>>>>> e2ee31e7
	}
	else
		/* inform unlit.c that a shot was missed */
		award_unlit_shot (SW_LOCK_LOWER);
}

CALLSET_ENTRY (mball, end_ball)
{
	callset_invoke (mball_stop);
	timed_mode_end (&mball_restart_mode);
}

CALLSET_ENTRY (mball, start_ball)
{
	lamp_tristate_off (LM_MULTIBALL);
	lamp_off (LM_MULTIBALL);
	mball_restart_collected = FALSE;
}

CALLSET_ENTRY (mball, start_player)
{
	lamp_off (LM_GUM);
	lamp_off (LM_BALL);
	mball_locks_lit = 0;
	mball_locks_made = 0;
	mballs_played = 0;
}


CALLSET_ENTRY (mball, status_report)
{
	status_page_init ();
	sprintf ("%d LOCKS LIT", mball_locks_lit);
	font_render_string_center (&font_mono5, 64, 10, sprintf_buffer);
	sprintf ("%d BALLS LOCKED", mball_locks_made);
	font_render_string_center (&font_mono5, 64, 21, sprintf_buffer);
	status_page_complete ();
}

CALLSET_ENTRY (mball, left_ball_grabbed)
{
	if (global_flag_test (GLOBAL_FLAG_MULTIBALL_RUNNING) && global_flag_test (GLOBAL_FLAG_MB_JACKPOT_LIT))
	{
		deff_start (DEFF_SHOOT_JACKPOT);
	}
}

CALLSET_ENTRY (mball, ball_search)
{
}<|MERGE_RESOLUTION|>--- conflicted
+++ resolved
@@ -579,12 +579,8 @@
 	/* Lock check should pretty much always go last */
 	else if (can_lock_ball ())
 	{
-<<<<<<< HEAD
 		device_t *dev = device_entry (DEVNO_LOCK);
 
-		/* Award lock to player */
-		mball_locks_lit--;
-=======
 		/* Right loop -> Locked ball lucky bounce handler */
 		if (event_did_follow (right_loop, locked_ball))
 		{
@@ -596,19 +592,6 @@
 
 		bounded_decrement (mball_locks_lit, 0);
 		bounded_increment (mball_locks_made, 2);
-		/* Lock 2 balls, drop a ball if it's full */
-		if (device_recount (device_entry (DEVNO_LOCK)) <= 2)
-		//if (!device_full_p (device_entry (DEVNO_LOCK)))
-		{	
-			device_lock_ball (device_entry (DEVNO_LOCK));
-			enable_skill_shot ();
-		}
-		else 
-		{
-			//TODO leff as well?
-			deff_start (DEFF_BALL_FROM_LOCK);
-		}
->>>>>>> e2ee31e7
 		sound_send (SND_FAST_LOCK_STARTED);
 		if (mball_locks_lit == 0)
 		{
@@ -616,23 +599,20 @@
 			lamp_off (LM_BALL);
 		}
 		deff_start (DEFF_MB_LIT);
-<<<<<<< HEAD
+		unlit_shot_count = 0;
 
 		/* Handle physical device lock.  If the lock is full (3 balls),
 		then we can't keep this ball here.  Otherwise, we hold onto it,
 		which will force another ball from the trough. */
 		if (device_full_p (dev))
 		{
-			/* TODO - start "WATCH FOR BALL" warning effect */
+			deff_start (DEFF_BALL_FROM_LOCK);
 		}
 		else
 		{
 			device_lock_ball (dev);
 			enable_skill_shot ();
 		}
-=======
-		unlit_shot_count = 0;
->>>>>>> e2ee31e7
 	}
 	else
 		/* inform unlit.c that a shot was missed */
